/**
 * @file   GeometryCore.h
 * @brief  Access the description of detector geometry
 * @author brebel@fnal.gov
 * @see    GeometryCore.cxx
 *
 * Structure of the header:
 *     
 *     namespace geo {
 *       
 *       // forward class declarations
 *       
 *       namespace details {
 *         
 *         // geometry iterator base class
 *       
 *       }
 *       
 *       // geometry iterators declaration
 *       //  - cryostat_id_iterator
 *       //  - TPC_id_iterator
 *       //  - plane_id_iterator
 *       //  - wire_id_iterator
 *       
 *       // GeometryData_t definition (part of GeometryCore)
 *       
 *       // GeometryCore declaration
 *     
 *     }
 *     
 *
 *
 * Revised <seligman@nevis.columbia.edu> 29-Jan-2009
 *         Revise the class to make it into more of a general detector interface
 * Revised <petrillo@fnal.gov> 27-Apr-2015
 *         Factorization into a framework-independent GeometryCore.h and a
 *         art framework interface
 * Revised <petrillo@fnal.gov> 30-Apr-2015
 *         Redesign of the iterators
 */
#ifndef GEO_GEOMETRYCORE_H
#define GEO_GEOMETRYCORE_H


// LArSoft libraries
#include "SimpleTypesAndConstants/geo_types.h"
#include "SimpleTypesAndConstants/RawTypes.h" // raw::ChannelID_t
#include "Geometry/ChannelMapAlg.h"
#include "Geometry/CryostatGeo.h"
#include "Geometry/TPCGeo.h"
#include "Geometry/PlaneGeo.h"
#include "Geometry/WireGeo.h"

// Framework and infrastructure libraries
#include "fhiclcpp/ParameterSet.h"

// ROOT libraries
#include <TVector3.h>
// #include <Rtypes.h>

// C/C++ standard libraries
#include <cstddef> // size_t
#include <string>
#include <vector>
#include <set>
#include <memory> // std::shared_ptr<>
#include <iterator> // std::forward_iterator_tag
#include <type_traits> // std::is_base_of<>


// ROOT class prototypes
class TGeoManager;
class TGeoNode;
class TGeoMaterial;


/// Namespace collecting geometry-related classes utilities
namespace geo {
  
  
  // Forward declarations within namespace.
  class AuxDetGeo;
  class AuxDetSensitiveGeo;
  class OpDetGeo;
  class GeometryCore;
  
  
  //
  // iterators
  //
  
  namespace details {
    
    /// Base class for geometry iterators, containing some type definitions
    class geometry_iterator_types {
        public:
      
      //@{
      /// Structures to distinguish the constructors
      struct BeginPos_t {};
      struct EndPos_t {};
      struct UndefinedPos_t {};
      
      static constexpr BeginPos_t begin_pos = {};
      static constexpr EndPos_t end_pos = {};
      static constexpr UndefinedPos_t undefined_pos = {};
      //@}
      
    }; // class geometry_iterator_types
    
    /// Base class for geometry iterators (note: this is not an iterator)
    class geometry_iterator_base: public geometry_iterator_types {
        public:
      
      /// Constructor: associates with the specified geometry
      geometry_iterator_base(geo::GeometryCore const* geom): pGeo(geom) {}
      
        protected:
      /// Returns a pointer to the geometry
      geo::GeometryCore const* geometry() const { return pGeo; }
      
      /// Default constructor; do not use a default-constructed iterator as-is!
      geometry_iterator_base() {}
      
        private:
      GeometryCore const* pGeo = nullptr; ///< pointer to the geometry
      
    }; // class geometry_iterator_base
    
    
    
    /**
     * @brief Base forward iterator browsing all cryostat IDs in the detector
     * @tparam GEOID ID type to be used
     * 
     * This iterator assumes that GEOID is derived from geo::CryostatID.
     * Note that no polymorphic behaviour is required, or expected, from GEOID.
     * 
     * This iterator is designed to carry on, untouched, anything else that the
     * GEOID type defines beyond the required CryostatID data.
     *
     * Currently, backward iterations are not supported.
     */
    template <typename GEOID>
    class cryostat_id_iterator_base:
      virtual public std::forward_iterator_tag, public geometry_iterator_base
    {
        public:
      using ElementPtr_t = geo::CryostatGeo const*;
      using GeoID_t = GEOID; ///< type of the actual ID stored in the iterator

      using iterator = cryostat_id_iterator_base<GeoID_t>; ///< this iterator
      
      using LocalID_t = geo::CryostatID; ///< type of the ID we change
      static_assert(std::is_base_of<LocalID_t, GEOID>::value,
        "template type GEOID is not a LocalID_t");
      
      
      /// Default constructor; effect not defined: assign to it before using!
      cryostat_id_iterator_base() {}
      
      /// Constructor: points to begin
      cryostat_id_iterator_base(geo::GeometryCore const* geom):
        cryostat_id_iterator_base(geom, begin_pos) {}
      
      /// Constructor: points to the specified cryostat
      cryostat_id_iterator_base
        (geo::GeometryCore const* geom, GeoID_t const& start_from):
        cryostat_id_iterator_base(geom, undefined_pos)
        { id = start_from; }
      
      /// Constructor: points to begin
      cryostat_id_iterator_base
        (geo::GeometryCore const* geom, BeginPos_t const):
        cryostat_id_iterator_base(geom, undefined_pos)
        { set_begin(); }
      
      /// Constructor: points to end
      cryostat_id_iterator_base(geo::GeometryCore const* geom, EndPos_t):
        cryostat_id_iterator_base(geom, undefined_pos)
        { set_end(); }
      
      // TODO reconsider if the additional template is indeed needed
      /// Returns true if the two iterators point to the same cryostat
      template <typename OTHERID>
      bool operator== (cryostat_id_iterator_base<OTHERID> const& as) const
        { return localID() == as.localID(); }
      
      /// Returns true if the two iterators point to different cryostats
      template <typename OTHERID>
      bool operator!= (cryostat_id_iterator_base<OTHERID> const& as) const 
        { return localID() != as.localID(); }
      
      /// Returns the ID the iterator points to
      LocalID_t const& operator* () const { return localID(); }
      
      /// Returns a pointer to the ID the iterator points to
      LocalID_t const* operator-> () const { return &(localID()); }
      
      /// Prefix increment: returns this iterator pointing to the next cryostat
      iterator& operator++ () { next(); return *this; }
      
      /// Postfix increment: returns the current iterator, then increments it
      iterator operator++ (int) { iterator old(*this); next(); return old; }
      
      /// Returns whether the iterator is pointing to a valid cryostat
      operator bool() const;
      
      /// Returns a pointer to cryostat, or nullptr if invalid
      ElementPtr_t get() const;
      
        protected:
      using ID_t = typename LocalID_t::CryostatID_t;
      
      /// Constructor: does not set the current ID
      cryostat_id_iterator_base(geo::GeometryCore const* geom, UndefinedPos_t):
        geometry_iterator_base(geom), id()
        { set_local_limits(); }
      
      //@{
      /// Returns the actual type of ID we store
      GeoID_t const& ID() const { return id; }
      GeoID_t& ID() { return id; }
      //@}
      
      /// Skips to the next cryostat
      void next();
      
      /// Returns whether this iterator has reached the end
      bool at_end() const { return local_index() == limit; }
      
        private:
      GeoID_t id; ///< ID of the current cryostat
      ID_t limit = LocalID_t::InvalidID; ///< maximum number of cryostats
      
      /// Sets the limit member to the past-the-end cryostat number
      void set_local_limits();
      
      /// Sets the iterator to the begin position
      void set_begin();
      
      /// Sets the iterator to the end position
      void set_end();
      
      //@{
      /// Returns the type of ID we act on
      LocalID_t const& localID() const 
        { return static_cast<LocalID_t const&>(ID()); }
      LocalID_t& localID() { return static_cast<LocalID_t&>(ID()); }
      //@}
      
      //@{
      /// Returns the index (part if the ID) this iterator runs on
      ID_t const& local_index() const { return localID().Cryostat; }
      ID_t& local_index() { return localID().Cryostat; }
      //@}
      
    }; // class cryostat_id_iterator_base<>
    
    
    /**
     * @brief Base forward iterator browsing all TPC IDs in the detector
     * @tparam GEOID ID type to be used
     * 
     * This iterator requires that GEOID is derived from geo::TPCID.
     * Note that no polymorphic behaviour is required, or expected, from GEOID.
     * 
     * This iterator is designed to carry on, untouched, anything else that the
     * GEOID type defines beyond the required TPCID data.
     * 
     * @noe A number of "local" methods are overloaded: since there is no
     * polymorphism here and they are not virtual functions, these are designed
     * not to replace the inherited methods except within the non-inherited and
     * explicitly redefined methods.
     * 
     * Currently, backward iterations are not supported.
     */
    template <typename GEOID>
    class TPC_id_iterator_base:
      virtual public std::forward_iterator_tag,
      protected cryostat_id_iterator_base<GEOID>
    {
      using upper_iterator = cryostat_id_iterator_base<GEOID>;
      
        public:
      using ElementPtr_t = geo::TPCGeo const*;
      using GeoID_t = typename upper_iterator::GeoID_t;
      
      using LocalID_t = geo::TPCID; ///< type of the ID we change
      static_assert(std::is_base_of<LocalID_t, GEOID>::value,
        "template type GEOID is not a LocalID_t");
      
      using iterator = TPC_id_iterator_base<GeoID_t>; ///< type of this iterator
      
      // import all the useful types from the base templated class
      using typename upper_iterator::UndefinedPos_t;
      using typename upper_iterator::BeginPos_t;
      using typename upper_iterator::EndPos_t;
      
      // import all the useful members from the base templated class
      using upper_iterator::undefined_pos;
      using upper_iterator::begin_pos;
      using upper_iterator::end_pos;
      
      /// Default constructor; effect not defined: assign to it before using!
      TPC_id_iterator_base() {}
      
      /// Constructor: points to begin
      TPC_id_iterator_base(geo::GeometryCore const* geom):
        TPC_id_iterator_base(geom, begin_pos) {}
      
      /// Constructor: points to the specified cryostat
      TPC_id_iterator_base
        (geo::GeometryCore const* geom, GeoID_t const& start_from):
        upper_iterator(geom, start_from)
        { set_local_limits(); }
      
      /// Constructor: points to begin
      TPC_id_iterator_base(geo::GeometryCore const* geom, BeginPos_t const):
        upper_iterator(geom, begin_pos)
        { set_local_limits(); }
      
      /// Constructor: points to end
      TPC_id_iterator_base(geo::GeometryCore const* geom, EndPos_t):
        upper_iterator(geom, end_pos)
        {} // the local limit is ill-defined and left invalid
      
      // TODO reconsider if the additional template is indeed needed
      /// Returns true if the two iterators point to the same TPC
      template <typename OTHERID>
      bool operator== (TPC_id_iterator_base<OTHERID> const& as) const
        { return localID() == as.localID(); }
      
      /// Returns true if the two iterators point to different TPCs
      template <typename OTHERID>
      bool operator!= (TPC_id_iterator_base<OTHERID> const& as) const 
        { return localID() != as.localID(); }
      
      /// Returns the TPCID the iterator points to
      LocalID_t const& operator* () const { return localID(); }
      
      /// Returns the TPCID the iterator points to
      LocalID_t const* operator-> () const { return &(localID()); }
      
      /// Prefix increment: returns this iterator pointing to the next TPC
      iterator& operator++ () { next(); return *this; }
      
      /// Postfix increment: returns the current iterator, then increments it
      iterator operator++ (int) { iterator old(*this); next(); return old; }
      
      /// Returns whether the iterator is pointing to a valid TPC
      operator bool() const;
      
      /// Returns a pointer to TPC, or nullptr if invalid
      ElementPtr_t get() const;
      
        protected:
      
      using ID_t = typename LocalID_t::TPCID_t; ///< specific type for TPC ID
      
      /// Constructor: position undefined (meaning undefined local limits too)
      TPC_id_iterator_base(geo::GeometryCore const* geom, UndefinedPos_t):
        upper_iterator(geom, undefined_pos)
        {}
      
      using upper_iterator::ID; // to be explicit; this is NOT overloaded
      
      /// Returns the type of ID we act on
      LocalID_t const& localID() const 
        { return static_cast<LocalID_t const&>(upper_iterator::ID()); }
      
      using upper_iterator::at_end; // to be explicit; this is NOT overloaded
      
      /// Skips to the next TPC
      void next();
      
      /// Returns the index (part if the ID) this iterator runs on
      ID_t const& local_index() const { return localID().TPC; }
        
        private:
      
      /// maximum number of TPCs in the current cryostat
      ID_t limit = LocalID_t::InvalidID;
      
      /// Sets limit to the past-the-end TPC number of current croystat
      void set_local_limits();
      
      /// Returns the type of ID we act on (non-const version)
      LocalID_t& localID() { return static_cast<LocalID_t&>(ID()); }
      
      /// Returns the index (part if the ID) this iterator runs on  (non-const)
      ID_t& local_index() { return localID().TPC; }
      
    }; // class TPC_id_iterator_base
    
    
    /**
     * @brief Base forward iterator browsing all plane IDs in the detector
     * @tparam GEOID ID type to be used
     * 
     * This iterator requires that GEOID is derived from geo::PlaneID.
     * Note that no polymorphic behaviour is required, or expected, from GEOID.
     * 
     * This iterator is designed to carry on, untouched, anything else that the
     * GEOID type defines beyond the required PlaneID data.
     * 
     * @noe A number of "local" methods are overloaded: since there is no
     * polymorphism here and they are not virtual functions, these are designed
     * not to replace the inherited methods except within the non-inherited and
     * explicitly redefined methods.
     * 
     * Currently, backward iterations are not supported.
     */
    template <typename GEOID>
    class plane_id_iterator_base:
      virtual public std::forward_iterator_tag,
      protected TPC_id_iterator_base<GEOID>
    {
      using upper_iterator = TPC_id_iterator_base<GEOID>;
      
        public:
      using ElementPtr_t = geo::PlaneGeo const*;
      using GeoID_t = typename upper_iterator::GeoID_t;
      
      using LocalID_t = geo::PlaneID; ///< type of the ID we change
      static_assert(std::is_base_of<LocalID_t, GEOID>::value,
        "template type GEOID is not a LocalID_t");
      
      /// type of this iterator
      using iterator = plane_id_iterator_base<GeoID_t>;
      
      // import all the useful types from the base templated class
      using typename upper_iterator::UndefinedPos_t;
      using typename upper_iterator::BeginPos_t;
      using typename upper_iterator::EndPos_t;
      
      // import all the useful members from the base templated class
      using upper_iterator::undefined_pos;
      using upper_iterator::begin_pos;
      using upper_iterator::end_pos;
      
      /// Default constructor; effect not defined: assign to it before using!
      plane_id_iterator_base() {}
      
      /// Constructor: points to begin
      plane_id_iterator_base(geo::GeometryCore const* geom):
        plane_id_iterator_base(geom, begin_pos) {}
      
      /// Constructor: points to the specified cryostat
      plane_id_iterator_base
        (geo::GeometryCore const* geom, GeoID_t const& start_from):
        upper_iterator(geom, start_from)
        { set_local_limits(); }
      
      /// Constructor: points to begin
      plane_id_iterator_base(geo::GeometryCore const* geom, BeginPos_t const):
        upper_iterator(geom, begin_pos)
        { set_local_limits(); }
      
      /// Constructor: points to end
      plane_id_iterator_base(geo::GeometryCore const* geom, EndPos_t):
        upper_iterator(geom, end_pos)
        {} // the local limit is ill-defined and left invalid
      
      // TODO reconsider if the additional template is indeed needed
      /// Returns true if the two iterators point to the same plane
      template <typename OTHERID>
      bool operator== (plane_id_iterator_base<OTHERID> const& as) const
        { return localID() == as.localID(); }
      
      /// Returns true if the two iterators point to different planes
      template <typename OTHERID>
      bool operator!= (plane_id_iterator_base<OTHERID> const& as) const 
        { return localID() != as.localID(); }
      
      /// Returns the PlaneID the iterator points to
      LocalID_t const& operator* () const { return localID(); }
      
      /// Returns the PlaneID the iterator points to
      LocalID_t const* operator-> () const { return &(localID()); }
      
      /// Prefix increment: returns this iterator pointing to the next plane
      iterator& operator++ () { next(); return *this; }
      
      /// Postfix increment: returns the current iterator, then increments it
      iterator operator++ (int) { iterator old(*this); next(); return old; }
      
      /// Returns whether the iterator is pointing to a valid plane
      operator bool() const;
      
      /// Returns a pointer to plane, or nullptr if invalid
      ElementPtr_t get() const;
      
        protected:
      
      using ID_t = typename LocalID_t::PlaneID_t; ///< specific type for plane ID
      
      /// Constructor: position undefined (meaning undefined local limits too)
      plane_id_iterator_base(geo::GeometryCore const* geom, UndefinedPos_t):
        upper_iterator(geom, undefined_pos)
        {}
      
      using upper_iterator::ID; // to be explicit; this is NOT overloaded
      
      /// Returns the type of ID we act on
      LocalID_t const& localID() const 
        { return static_cast<LocalID_t const&>(upper_iterator::ID()); }
      
      using upper_iterator::at_end; // to be explicit; this is NOT overloaded
      
      /// Skips to the next plane
      void next();
      
      /// Returns the index (part if the ID) this iterator runs on
      ID_t const& local_index() const { return localID().Plane; }
        
        private:
      
      /// maximum number of planes in the current TPC
      ID_t limit = LocalID_t::InvalidID;
      
      /// Sets limit to the past-the-end plane number of current TPC
      void set_local_limits();
      
      /// Returns the type of ID we act on (non-const version)
      LocalID_t& localID() { return static_cast<LocalID_t&>(ID()); }
      
      /// Returns the index (part if the ID) this iterator runs on  (non-const)
      ID_t& local_index() { return localID().Plane; }
      
    }; // class plane_id_iterator_base
    
    
    /**
     * @brief Base forward iterator browsing all wire IDs in the detector
     * @tparam GEOID ID type to be used
     * 
     * This iterator requires that GEOID is derived from geo::WireID.
     * Note that no polymorphic behaviour is required, or expected, from GEOID.
     * 
     * This iterator is designed to carry on, untouched, anything else that the
     * GEOID type defines beyond the required WireID data.
     * 
     * @noe A number of "local" methods are overloaded: since there is no
     * polymorphism here and they are not virtual functions, these are designed
     * not to replace the inherited methods except within the non-inherited and
     * explicitly redefined methods.
     * 
     * Currently, backward iterations are not supported.
     */
    template <typename GEOID>
    class wire_id_iterator_base:
      virtual public std::forward_iterator_tag,
      protected plane_id_iterator_base<GEOID>
    {
      using upper_iterator = plane_id_iterator_base<GEOID>;
      
        public:
      using ElementPtr_t = geo::WireGeo const*;
      using GeoID_t = typename upper_iterator::GeoID_t;
      
      using LocalID_t = geo::WireID; ///< type of the ID we change
      static_assert(std::is_base_of<LocalID_t, GEOID>::value,
        "template type GEOID is not a LocalID_t");
      
      /// type of this iterator
      using iterator = wire_id_iterator_base<GeoID_t>;
      
      // import all the useful types from the base templated class
      using typename upper_iterator::UndefinedPos_t;
      using typename upper_iterator::BeginPos_t;
      using typename upper_iterator::EndPos_t;
      
      // import all the useful members from the base templated class
      using upper_iterator::undefined_pos;
      using upper_iterator::begin_pos;
      using upper_iterator::end_pos;
      
      /// Default constructor; effect not defined: assign to it before using!
      wire_id_iterator_base() {}
      
      /// Constructor: points to begin
      wire_id_iterator_base(geo::GeometryCore const* geom):
        wire_id_iterator_base(geom, begin_pos) {}
      
      /// Constructor: points to the specified cryostat
      wire_id_iterator_base
        (geo::GeometryCore const* geom, GeoID_t const& start_from):
        upper_iterator(geom, start_from)
        { set_local_limits(); }
      
      /// Constructor: points to begin
      wire_id_iterator_base(geo::GeometryCore const* geom, BeginPos_t const):
        upper_iterator(geom, begin_pos)
        { set_local_limits(); }
      
      /// Constructor: points to end
      wire_id_iterator_base(geo::GeometryCore const* geom, EndPos_t):
        upper_iterator(geom, end_pos)
        {} // the local limit is ill-defined and left invalid
      
      // TODO reconsider if the additional template is indeed needed
      /// Returns true if the two iterators point to the same wire
      template <typename OTHERID>
      bool operator== (wire_id_iterator_base<OTHERID> const& as) const
        { return localID() == as.localID(); }
      
      /// Returns true if the two iterators point to different wires
      template <typename OTHERID>
      bool operator!= (wire_id_iterator_base<OTHERID> const& as) const 
        { return localID() != as.localID(); }
      
      /// Returns the WireID the iterator points to
      LocalID_t const& operator* () const { return localID(); }
      
      /// Returns the WireID the iterator points to
      LocalID_t const* operator-> () const { return &(localID()); }
      
      /// Prefix increment: returns this iterator pointing to the next wire
      iterator& operator++ () { next(); return *this; }
      
      /// Postfix increment: returns the current iterator, then increments it
      iterator operator++ (int) { iterator old(*this); next(); return old; }
      
      /// Returns whether the iterator is pointing to a valid wire
      operator bool() const;
      
      /// Returns a pointer to wire, or nullptr if invalid
      ElementPtr_t get() const;
      
        protected:
      
      using ID_t = typename LocalID_t::WireID_t; ///< specific type for wire ID
      
      /// Constructor: position undefined (meaning undefined local limits too)
      wire_id_iterator_base(geo::GeometryCore const* geom, UndefinedPos_t):
        upper_iterator(geom, undefined_pos)
        {}
      
      using upper_iterator::ID; // to be explicit; this is NOT overloaded
      
      /// Returns the type of ID we act on
      LocalID_t const& localID() const 
        { return static_cast<LocalID_t const&>(upper_iterator::ID()); }
      
      using upper_iterator::at_end; // to be explicit; this is NOT overloaded
      
      /// Skips to the next wire
      void next();
      
      /// Returns the index (part if the ID) this iterator runs on
      ID_t const& local_index() const { return localID().Wire; }
        
        private:
      
      /// maximum number of wires in the current plane
      ID_t limit = LocalID_t::InvalidID;
      
      /// Sets limit to the past-the-end wire number of current plane
      void set_local_limits();
      
      /// Returns the type of ID we act on (non-const version)
      LocalID_t& localID() { return static_cast<LocalID_t&>(ID()); }
      
      /// Returns the index (part if the ID) this iterator runs on (non-const)
      ID_t& local_index() { return localID().Wire; }
      
    }; // class wire_id_iterator_base
    
    
    // forward declarations:
    template <typename GEOIDITER>
    class geometry_element_iterator;

    //@{
    /// Comparison operator: geometry ID and element point to the same ID
    template <typename GEOIDITER>
    bool operator== (
      geometry_element_iterator<GEOIDITER> const& iter,
      GEOIDITER const& id_iter
      );
    template <typename GEOIDITER>
    inline bool operator== (
      GEOIDITER const& id_iter,
      geometry_element_iterator<GEOIDITER> const& iter
      )
      { return iter == id_iter; }
    //@}
    
    //@{
    /// Comparison operator: geometry ID and element point to different IDs
    template <typename GEOIDITER>
    bool operator!= (
      geometry_element_iterator<GEOIDITER> const& iter,
      GEOIDITER const& id_iter
      );
    template <typename GEOIDITER>
    inline bool operator!= (
      GEOIDITER const& id_iter,
      geometry_element_iterator<GEOIDITER> const& iter
      )
      { return iter != id_iter; }
    //@}
    
    /**
     * @brief Forward iterator browsing all geometry elements in the detector
     * @tparam GEOITER type of geometry ID iterator
     *
     * This iterator works as the corresponding ID iterator in the template
     * argument. The difference is the dereferenciation operator: this one
     * obtains the geometry element directly, or throws on failure.
     * The boolean conversion operator checks that it can obtain a pointer to
     * the geometry element.
     * 
     * In particular, get() and ID() methods still return the pointer to the
     * geometry element and its ID, respectively.
     * 
     * It can also be initialized and compare with the corresponding ID
     * iterator.
     */
    template <typename GEOIDITER>
    class geometry_element_iterator:
      public std::forward_iterator_tag, public geometry_iterator_types
    {
        public:
      using id_iterator_t = GEOIDITER;
      
      static_assert(
        std::is_base_of<geometry_iterator_base, id_iterator_t>::value,
        "template class for geometry_element_iterator"
        " must be a geometry iterator"
        );
      
      using iterator = geometry_element_iterator<id_iterator_t>; ///< this type
      
      //@{
      /// types mirrored from the ID iterator
      using LocalID_t = typename id_iterator_t::LocalID_t;
      using GeoID_t = typename id_iterator_t::GeoID_t;
      using UndefinedPos_t = typename id_iterator_t::UndefinedPos_t;
      using BeginPos_t = typename id_iterator_t::BeginPos_t;
      using EndPos_t = typename id_iterator_t::EndPos_t;
      using ElementPtr_t = typename id_iterator_t::ElementPtr_t;
      //@}
      
      //@{
      /// Expose inherited constants
      using geometry_iterator_types::undefined_pos;
      using geometry_iterator_types::begin_pos;
      using geometry_iterator_types::end_pos;
      //@}
      
      /// Geometry class pointed by the iterator
      using Element_t = typename std::remove_pointer<ElementPtr_t>::type;
      
      /// Default constructor; effect not defined: assign to it before using!
      geometry_element_iterator() = default;
      
      /// Constructor: points to begin
      geometry_element_iterator(geo::GeometryCore const* geom):
        id_iter(geom) {}
      
      //@{
      /// Constructor: points to the same element as the specified ID iterator
      geometry_element_iterator(id_iterator_t const& iter): id_iter(iter) {}
      geometry_element_iterator(id_iterator_t&& iter): id_iter(iter) {}
      //@}
      
      /// Constructor: points to the specified geometry element
      geometry_element_iterator
        (geo::GeometryCore const* geom, GeoID_t const& start_from):
        id_iter(geom, start_from)
        {}
      
      /// Constructor: points to beginning
      geometry_element_iterator
        (geo::GeometryCore const* geom, BeginPos_t const pos):
        id_iter(geom, pos)
        {}
      
      /// Constructor: points to end
      geometry_element_iterator
        (geo::GeometryCore const* geom, EndPos_t const pos):
        id_iter(geom, pos)
        {}
      
      /// Returns true if the two iterators point to the same object
      bool operator== (iterator const& as) const
        { return id_iterator() == as.id_iterator(); }
      
      /// Returns true if the two iterators point to different objects
      bool operator!= (iterator const& as) const
        { return id_iterator() != as.id_iterator(); }
      
      /**
       * @brief Returns the geometry element the iterator points to
       * @return a constant reference to the element the iterator points to
       * @throw cet::exception (category "geometry_iterator") if no valid
       *   geometry element is currently pointed by the iterator
       */
      Element_t const& operator* () const
        {
          ElementPtr_t ptr = get();
          if (ptr) return *ptr;
          throw cet::exception("geometry_iterator")
            << "iterator attempted to obtain geometry element "
            << std::string(ID());
        } // operator*()
      
      /// Returns a pointer to the element the iterator points to (or nullptr)
      Element_t const* operator-> () const { return get(); }
      
      /// Prefix increment: returns this iterator pointing to the next element
      iterator& operator++ () { ++id_iterator(); return *this; }
      
      /// Postfix increment: returns the current iterator, then increments it
      iterator operator++ (int)
        { iterator old(*this); ++id_iterator(); return old; }
      
      /// Returns whether the iterator is pointing to a valid geometry element
      operator bool() const
        { return bool(id_iterator()) && (id_iterator().get() != nullptr); }
      
      /// Returns a pointer to the geometry element, or nullptr if invalid
      ElementPtr_t get() const { return id_iterator().get(); }
      
      /// Returns the ID of the pointed geometry element
      LocalID_t const& ID() const { return *(id_iterator()); }
      
        protected:
      friend bool geo::details::operator== <id_iterator_t>
        (iterator const& iter, id_iterator_t const& id_iter);
      friend bool geo::details::operator== <id_iterator_t>
        (id_iterator_t const& id_iter, iterator const& iter);
      friend bool geo::details::operator!= <id_iterator_t>
        (iterator const& iter, id_iterator_t const& id_iter);
      friend bool geo::details::operator!= <id_iterator_t>
        (id_iterator_t const& id_iter, iterator const& iter);
      
      //@{
      /// Access to the base ID iterator
      id_iterator_t const& id_iterator() const { return id_iter; }
      id_iterator_t& id_iterator() { return id_iter; }
      //@}
      
        private:
      id_iterator_t id_iter; ///< iterator performing the job
      
    }; // class geometry_element_iterator<>
    
  } // namespace details
  
  
  
  /**
   * @brief Forward iterator browsing all cryostats in the detector
   * 
   * Prefer asking GeometryCore object for iterators rather than constructing
   * them anew: see geo::GeometryCore::cryostat_id_iterator for the recommended
   * usage.
   * Stand-alone example (not recommended):
   * @code
   * geo::GeometryCore::cryostat_id_iterator iCryostat,
   *   cbegin(geom, geo::cryostat_id_iterator::begin_pos),
   *   cend(geom, geo::cryostat_id_iterator::end_pos);
   * for (iCryostat = cbegin; iCryostat != cend; ++iCryostat) {
   *   geo::CryostatID const& cid = *iCryostat;
   *   geo::CryostatGeo const* pCryo = iCryostat.get();
   *   std::cout << "We are at: " << cid << std::endl;
   *   // ...
   * } // for
   * @endcode
   */
  using cryostat_id_iterator
    = details::cryostat_id_iterator_base<geo::CryostatID>;
  
  /**
   * @brief Forward iterator browsing all cryostats in the detector
   * 
   * The comments from cryostat_id_iterator are valid here as well.
   * This object has a different dereferenciation operator that obtains
   * the plane directly, or throws on failure.
   */
  using cryostat_iterator
    = details::geometry_element_iterator<cryostat_id_iterator>;
  
  
  /**
   * @brief Forward iterator browsing all TPCs in the detector
   * 
   * Prefer asking the geometry object for iterators rather than constructing
   * them anew: see geo::GeometryCore::TPC_id_iterator for the recommended
   * usage.
   * Stand-alone example (not recommended):
   * @code
   * geo::GeometryCore::TPC_id_iterator iTPC,
   *   tbegin(geom, geo::TPC_id_iterator::begin_pos),
   *   tend(geom, geo::TPC_id_iterator::end_pos);
   * for (iTPC = tbegin; iTPC != tend; ++iTPC) {
   *   geo::TPCID const& tid = *iTPC;
   *   geo::TPCGeo const* pTPC = iTPC.get();
   *   std::cout << "We are at: " << tid << std::endl;
   *   // ...
   * } // for
   * @endcode
   */
  using TPC_id_iterator = details::TPC_id_iterator_base<geo::TPCID>;
  
  /**
   * @brief Forward iterator browsing all TPCs in the detector
   * 
   * The comments from TPC_id_iterator are valid here as well.
   * This object has a different dereferenciation operator that obtains
   * the TPC directly, or throws on failure.
   */
  using TPC_iterator = details::geometry_element_iterator<TPC_id_iterator>;
  
  
  /**
   * @brief Forward iterator browsing all planes in the detector
   * 
   * Prefer asking the geometry object for iterators rather than constructing
   * them anew: see geo::GeometryCore::plane_id_iterator for the recommended
   * usage.
   * Stand-alone example (not recommended):
   * @code
   * geo::GeometryCore::plane_id_iterator iPlane,
   *   pbegin(geom, geo::plane_id_iterator::begin_pos),
   *   pend(geom, geo::plane_id_iterator::end_pos);
   * for (iPlane = pbegin; iPlane != pend; ++iPlane) {
   *   geo::PlaneID const& pid = *iPlane;
   *   geo::PlaneGeo const* pPlane = iPlane.get();
   *   std::cout << "We are at: " << pid << std::endl;
   *   // ...
   * } // for
   * @endcode
   */
  using plane_id_iterator = details::plane_id_iterator_base<geo::PlaneID>;
  
  /**
   * @brief Forward iterator browsing all planes in the detector
   * 
   * The comments from plane_id_iterator are valid here as well.
   * This object has a different dereferenciation operator that obtains
   * the plane directly, or throws on failure.
   */
  using plane_iterator = details::geometry_element_iterator<plane_id_iterator>;
  
  
  /**
   * @brief Forward iterator browsing all wires in the detector
   * 
   * Prefer asking the geometry object for iterators rather than constructing
   * them anew: see geo::GeometryCore::wire_id_iterator for the recommended usage.
   * Stand-alone example (not recommended):
   * @code
   * geo::GeometryCore::wire_id_iterator iWire,
   *   wbegin(geom, geo::wire_id_iterator::begin_pos),
   *   wend(geom, geo::wire_id_iterator::end_pos);
   * for (iWire = wbegin; iWire != wend; ++iWire) {
   *   geo::WireID const& wid = *iWire;
   *   geo::WireGeo const* pWire = iWire.get();
   *   std::cout << "We are at: " << wid << std::endl;
   *   // ...
   * } // for
   * @endcode
   */
  using wire_id_iterator = details::wire_id_iterator_base<geo::WireID>;
  
  /**
   * @brief Forward iterator browsing all wires in the detector
   * 
   * The comments from wire_id_iterator are valid here as well.
   * This object has a different dereferenciation operator that obtains
   * the wire directly, or throws on failure.
   */
  using wire_iterator = details::geometry_element_iterator<wire_id_iterator>;
  
  
  
  template <
    typename Iter,
    Iter (GeometryCore::*BeginFunc)() const,
    Iter (GeometryCore::*EndFunc)() const
    >
  class IteratorBox {
      public:
    using iterator = Iter;
    
    IteratorBox(GeometryCore const* geom):
      b((geom->*BeginFunc)()), e((geom->*EndFunc)()) {}
    
    iterator begin() const { return b; }
    iterator end() const { return e; }
    
    iterator cbegin() const { return b; }
    iterator cend() const { return e; }
    
      protected:
    iterator b, e;
  }; // IteratorBox<>
  
  
  //
  // GeometryCore
  //
  
  
  /// Data in the geometry description
  struct GeometryData_t {
    
    /// Type of list of cryostats
    using CryostatList_t = std::vector<CryostatGeo*>;
    /// Type of list of auxiliary detectors
    using AuxDetList_t = std::vector<AuxDetGeo*>;
    
    CryostatList_t cryostats; ///< The detector cryostats
    AuxDetList_t   auxDets;   ///< The auxiliary detectors
    
  }; // GeometryData_t
  
  
  /** **************************************************************************
   * @brief Description of geometry of one entire detector
   * 
   * @note All lengths are specified in centimetres
   * 
   * 
   * How to correctly instantiate a GeometryCore object
   * ---------------------------------------------------
   * 
   * Instantiation is a multi-step procedure:
   * 1. construct a GeometryCore object (the "service provider"),
   *    with the full configuration; at this step, configuration is just stored
   * 2. load a geometry with GeometryCore::LoadGeometryFile();
   *    this loads the detector geometry information
   * 3. prepare a channel map algorithm object (might use for example
   *    GeometryCore::DetectorName() or the detector geometry from the
   *    newly created object, but any use of channel mapping related functions
   *    is forbidden and it would yield undefined behaviour (expected to be
   *    catastrophic)
   * 4. acquire the channel mapping algorithm with
   *    GeometryCore::ApplyChannelMap(); at this point, the ChannelMapAlg object
   *    is asked to initialize itself and to perform whatever modifications to
   *    the geometry provider is needed.
   * 
   * Step 3 (creation of the channel mapping algorithm object) can be performed
   * at any time before step 4, provided that no GeometryCore instance is needed
   * for it.
   * 
   * 
   * Configuration parameters
   * -------------------------
   * 
   * - *Name* (string; mandatory): string identifying the detector; it can be
   *   different from the base name of the file used to initialize the geometry;
   *   standard names are recommended by each experiment.
   *   This name can be used, for example, to select which channel mapping
   *   algorithm to use.
   * - *SurfaceY* (real; mandatory): depth of the detector, in centimetrs;
   *   see SurfaceY() for details
   * - *MinWireZDist* (real; default: 3)
   * - *PositionEpsilon* (real; default: 0.01%) set the default tolerance
   *   (see DefaultWiggle())
   * 
   */
  class GeometryCore {
  public:
    
    /// Type of list of cryostats
    using CryostatList_t = GeometryData_t::CryostatList_t;
    /// Type of list of auxiliary detectors
    using AuxDetList_t = GeometryData_t::AuxDetList_t;
    
    
    // import iterators
    /**
     * @brief Forward-iterator browsing all cryostat IDs in the detector
     * 
     * Usage example with a while loop:
     * @code
     * geo::GeometryCore::cryostat_id_iterator
     *   iCryostat = geom->begin_cryostat_id(), cend = geom->end_cryostat_id();
     * while (iCryostat != cend) {
     *   std::cout << "Cryo: " << iCryostat->Cryostat << std::endl;
     *   const geo::CryostatGeo* pCryo = iCryostat.get();
     *   ++iCryostat;
     *   // ...
     * } // while
     * @endcode
     * The recommended way to iterate is actually to use
     * GeometryCore::IterateCryostatIDs() in a range-for loop.
     * It is recommended to save the end iterator rather than calling
     * GeometryCore::end_cryostat_id() on every check.
     */
    using cryostat_id_iterator = geo::cryostat_id_iterator;
    
    /**
     * @brief Forward-iterator browsing all cryostats in the detector
     * 
     * Usage example with a while loop:
     * @code
     * geo::GeometryCore::cryostat_iterator
     *   iCryostat = geom->begin_cryostat(), cend = geom->end_cryostat();
     * while (iCryostat != cend) {
     *   std::cout << "Cryo: " << iCryostat.ID() << std::endl;
     *   geo::CryostatGeo const& Cryo = *iCryostat;
     *   ++iCryostat;
     *   // ...
     * } // while
     * @endcode
     * The recommended way to iterate is actually to use
     * GeometryCore::IterateCryostats() in a range-for loop.
     * It is recommended to save the end iterator rather than calling
     * GeometryCore::end_cryostat() on every check.
     */
    using cryostat_iterator = geo::cryostat_iterator;
    
    /**
     * @brief Forward-iterator browsing all TPC IDs in the detector
     * 
     * Usage example with a while loop:
     * @code
     * geo::GeometryCore::TPC_id_iterator iTPC = geom->begin_TPC_id(),
     *   tend = geom->end_TPC_id();
     * while (iTPC != tend) {
     *   std::cout << "TPC: " << *iTPC << std::endl;
     *   // the TPC descriptor object
     *   const geo::TPCGeo* pTPC = iTPC.get();
     *   // the cryostat the TPC is in
     *   geo::CryostatGeo const& Cryo = geom->Cryostat(*iTPC);
     *   ++iTPC;
     *   // ...
     * } // while
     * @endcode
     * The recommended way to iterate is actually to use
     * GeometryCore::IterateTPCIDs() in a range-for loop.
     * It is recommended to save the end iterator rather than calling
     * GeometryCore::end_TPC_id() on every check.
     */
    using TPC_id_iterator = geo::TPC_id_iterator;
    
    /**
     * @brief Forward-iterator browsing all TPCs in the detector
     * 
     * Usage example with a while loop:
     * @code
     * geo::GeometryCore::TPC_iterator iTPC = geom->begin_TPC(),
     *   tend = geom->end_TPC();
     * while (iTPC != tend) {
     *   std::cout << "TPC: " << iTPC.ID() << std::endl;
     *   // the TPC descriptor object
     *   geo::TPCGeo const& TPC = *iTPC;
     *   ++iTPC;
     *   // ...
     * } // while
     * @endcode
     * The recommended way to iterate is actually to use
     * GeometryCore::IterateTPCs() in a range-for loop.
     * It is recommended to save the end iterator rather than calling
     * GeometryCore::end_TPC() on every check.
     */
    using TPC_iterator = geo::TPC_iterator;
    
    /**
     * @brief Forward-iterator browsing all plane IDs in the detector
     * 
     * Usage example with a while loop:
     * @code
     * geo::GeometryCore::plane_id_iterator iPlane = geom->begin_plane_id(),
     *   pend = geom->end_plane_id();
     * while (iPlane != pend) {
     *   std::cout << "Plane: " << *iPlane << std::endl;
     *   // the plane descriptor object
     *   const geo::PlaneGeo* pPlane = iPlane.get();
     *   // the TPC the plane is in
     *   geo::TPCGeo const& TPC = geom->TPC(*iPlane);
     *   ++iPlane;
     *   // ...
     * } // while
     * @endcode
     * The recommended way to iterate is actually to use
     * GeometryCore::IteratePlaneIDs() in a range-for loop.
     * It is recommended to save the end iterator rather than calling
     * GeometryCore::end_plane_id() on every check.
     */
    using plane_id_iterator = geo::plane_id_iterator;
    
    /**
     * @brief Forward-iterator browsing all planes in the detector
     * 
     * Usage example with a while loop:
     * @code
     * geo::GeometryCore::plane_iterator iPlane = geom->begin_plane(),
     *   pend = geom->end_plane();
     * while (iPlane != pend) {
     *   std::cout << "Plane: " << iPlane.ID() << std::endl;
     *   // the plane descriptor object
     *   geo::PlaneGeo const& Plane = *iPlane;
     *   ++iPlane;
     *   // ...
     * } // while
     * @endcode
     * The recommended way to iterate is actually to use
     * GeometryCore::IteratePlanes() in a range-for loop.
     * It is recommended to save the end iterator rather than calling
     * GeometryCore::end_plane() on every check.
     */
    using plane_iterator = geo::plane_iterator;
    
    /**
     * @brief Forward-iterator browsing all wire IDs in the detector
     * 
     * Usage example with a while loop:
     * @code
     * geo::GeometryCore::wire_id_iterator iWire = geom->begin_wire_id(),
     *   wend = geom->end_wire_id();
     * while (iWire != wend) {
     *   std::cout << "Wire: " << *iWire << std::endl;
     *   // the wire descriptor object
     *   const geo::WireGeo* pWire = iWire.get();
     *   // the TPC the wire is in
     *   geo::TPCGeo const& TPC = geom->TPC(*iWire);
     *   ++iWire;
     *   // ...
     * } // while
     * @endcode
     * The recommended way to iterate is actually to use
     * GeometryCore::IterateWireIDs() in a range-for loop.
     * It is recommended to save the end iterator rather than calling
     * GeometryCore::end_wire_id() on every check.
     */
    using wire_id_iterator = geo::wire_id_iterator;
    
    /**
     * @brief Forward-iterator browsing all wires in the detector
     * 
     * Usage example with a while loop:
     * @code
     * geo::GeometryCore::wire_iterator iWire = geom->begin_wire(),
     *   wend = geom->end_wire();
     * while (iWire != wend) {
     *   std::cout << "Wire: " << iWire.ID() << std::endl;
     *   // the wire descriptor object
     *   geo::WireGeo const& Wire = *iWire;
     *   ++iWire;
     *   // ...
     * } // while
     * @endcode
     * The recommended way to iterate is actually to use
     * GeometryCore::IterateWires() in a range-for loop.
     * It is recommended to save the end iterator rather than calling
     * GeometryCore::end_wire() on every check.
     */
    using wire_iterator = geo::wire_iterator;
    
    
    
    /**
     * @brief Initialize geometry from a given configuration
     * @param pset configuration parameters
     * 
     * This constructor does not load any geometry description.
     * The next step is to do exactly that, by GeometryCore::LoadGeometryFile().
     */
    GeometryCore(fhicl::ParameterSet const& pset);
    
    /// Destructor
    ~GeometryCore();
   
    // You shall not copy or move or assign me!
    GeometryCore(GeometryCore const&) = delete;
    GeometryCore(GeometryCore&&) = delete;
    GeometryCore& operator= (GeometryCore const&) = delete;
    GeometryCore& operator= (GeometryCore&&) = delete;
    
    
    /**
     * @brief Returns the tolerance used in looking for positions
     * @return the tolerance value
     * 
     * This parameter is used as tolerance ("wiggle") for methods that require
     * it (e.g. CryostatGeo::FindTPCAtPosition()).
     * Typically, it's a additional fraction of tolerance: 0 means no tolerance,
     * 0.1 means 10% tolerance.
     * 
     * @todo Confirm the definition of wiggle: this one is taken from other doc
     */
    double DefaultWiggle() const { return fPositionWiggle; }
    
    /**
     * @brief Returns the full directory path to the geometry file source
     * @return the full directory path to the geometry file source
     * 
     * This is the full path of the source of the detector geometry GeometryCore
     * relies on.
     */
    std::string ROOTFile() const { return fROOTfile; }

    /**
     * @brief Returns the full directory path to the GDML file source
     * @return the full directory path to the GDML file source
     * 
     * This is the full path of the source of the detector geometry handed to
     * the detector simulation (GEANT).
     */
    std::string GDMLFile() const { return fGDMLfile; }
    
    
    
    /// @name Detector information
    /// @{
    
    //
    // global features
    //
    /// Returns a string with the name of the detector, as configured
    std::string DetectorName() const { return fDetectorName; }
    
    
    //
    // position
    //
    
    /**
     * @brief Fills the arguments with the boundaries of the world
     * @param xlo (output) pointer to the lower x coordinate
     * @param xlo (output) pointer to the upper x coordinate
     * @param ylo (output) pointer to the lower y coordinate
     * @param ylo (output) pointer to the upper y coordinate
     * @param zlo (output) pointer to the lower z coordinate
     * @param zlo (output) pointer to the upper z coordinate
     * @throw cet::exception (`"GeometryCore"` category) if no world found
     *
     * This method fills the boundaries of the world volume, that is the one
     * known as `"volWorld"` in the geometry.
     * 
     * If a pointer is null, its coordinate is skipped.
     *
     * @todo Replace it with a TPC boundaries style thing?
     * @todo Unify the coordinates type
     */
    void WorldBox(double* xlo, double* xhi,
                  double* ylo, double* yhi,
                  double* zlo, double* zhi) const;
    
    /**
     * @brief The position of the detector respect to earth surface
     * @return typical y position at surface in units of cm
     * 
     * This is the depth (y) of the surface (where earth meets air) for this
     * detector site.
     * The number is expressed in world coordinates and in centimetres,
     * and it represents the y coordinate of earth surface.
     * A negative value means that the origin of coordinates, typically matching
     * the detector centre, is above surface.
     * 
     * @todo check that this is actually how it is used
     */
    //
    double SurfaceY() const { return fSurfaceY; }
    
    
    //
    // object description and information
    //
    
    /// Access to the ROOT geometry description manager
    TGeoManager* ROOTGeoManager() const;
    
    /// Return the name of the world volume (needed by Geant4 simulation)
    const std::string GetWorldVolumeName() const;
    
    /**
     * @brief Returns the name of the deepest volume containing specified point
     * @param point the location to query, in world coordinates
     * @return name of the volume containing the point
     * 
     * @todo Use a reference to TVector3
     * @todo Use a double[3] instead?
     * @todo declare it const
     * @todo what happens if none?
     * @todo Unify the coordinates type
     */
    const std::string VolumeName(TVector3 point);
    
    
    /**
     * @brief Name of the deepest material containing the point xyz
     * @return material of the origin by default
     * 
     * @todo make this constant
     * @todo remove return value constantness (or make it a reference)
     * @todo Unify the coordinates type
     */
    const std::string MaterialName(TVector3 point);
    
    
    /// Returns the material at the specified position
    /// @todo Unify the coordinates type
    TGeoMaterial const* Material(double x, double y, double z) const;
    
    /// Returns the total mass [kg] of the specified volume (default: world)
    /// @todo Use GetWorldVolumeName() as default instead
    double TotalMass(const char* vol = "volWorld") const;
    
    // this requires a bit more explanation about what this mass density is...
    /**
     * @brief Return the column density between two points
     * @param p1 pointer to array holding (x, y, z) of the first point
     * @param p2 pointer to array holding (x, y, z) of the second point
     * @return the mass
     * 
     * Both points are specified in world coordinates.
     * 
     * @todo Unify the coordinates type
     */
    /// Returns the mass between two coordinates
    double MassBetweenPoints(double *p1, double *p2) const;
    
    /// @}
    
    
    
    /// @name Cryostat access and information
    /// @{
    
    //
    // group features
    //
    
    //@{
    /**
     * @brief Returns the number of cryostats in the detector
     *
     * The NElements() and NSiblingElements() methods are overloaded and their
     * return depends on the type of ID.
     *
     * @todo Change return type to size_t
     */
    unsigned int Ncryostats() const { return Cryostats().size(); }
    unsigned int NElements() const { return Ncryostats(); }
    unsigned int NSiblingElements(geo::CryostatID const&) const
      { return Ncryostats(); }
    //@}
    
    //
    // access
    //
    
    //@{
    /**
     * @brief Returns whether we have the specified cryostat
     *
     * The HasElement() method is overloaded and its meaning depends on the type
     * of ID.
     */
    bool HasCryostat(geo::CryostatID const& cryoid) const
      { return cryoid.Cryostat < Ncryostats(); }
    bool HasElement(geo::CryostatID const& cryoid) const
      { return HasCryostat(cryoid); }
    //@}
    
    /**
     * @brief Returns the specified cryostat
     * @param cstat number of cryostat
     * @param cryoid cryostat ID
     * @return a constant reference to the specified cryostat
     * @throws cet::exception ("GeometryCore" category) if not present
     * 
     * The GetElement() method is overloaded and its return depends on the type
     * of ID.
     *
     * @todo Make the cryostat number mandatory (as CryostatID)
     * @todo what happens if it does not exist?
     */
    CryostatGeo const& Cryostat(geo::CryostatID const& cryoid) const;
    CryostatGeo const& Cryostat(unsigned int const cstat = 0) const
      { return Cryostat(geo::CryostatID(cstat)); }
    CryostatGeo const& GetElement(geo::CryostatID const& cryoid) const
      { return Cryostat(cryoid); }
    //@}
    
    //@{
    /**
     * @brief Returns the specified cryostat
     * @param cryoid cryostat ID
     * @return a constant pointer to the specified cryostat, or nullptr if none
     * 
     * The GetElementPtr() method is overloaded and its return depends on the
     * type of ID.
     */
    CryostatGeo const* CryostatPtr(geo::CryostatID const& cryoid) const
      { return HasCryostat(cryoid)? Cryostats()[cryoid.Cryostat]: nullptr; }
    CryostatGeo const* GetElementPtr(geo::CryostatID const& cryoid) const
      { return CryostatPtr(cryoid); }
    //@}
    
    /**
     * @brief Returns the index of the cryostat at specified location
     * @param worldLoc 3D coordinates of the point (world reference frame)
     * @return the index of the cryostat, or UINT_MAX if no cryostat is there
     *
     * @todo replace the return value with a CryostatID
     * @todo what happens if it does not exist?
     * @todo Unify the coordinates type
     */
    unsigned int FindCryostatAtPosition(double const worldLoc[3]) const;
    
    //@{
    /**
     * @brief Returns the cryostat at specified location
     * @param worldLoc 3D coordinates of the point (world reference frame)
     * @param cstat (output) number of cryostat
     * @param cid (output) cryostat ID
     * @return a constant reference to the CryostatGeo object of the cryostat
     * @throws cet::exception ("Geometry" category) if no cryostat matches
     * 
     * The tolerance used here is the one returned by DefaultWiggle().
     * 
     * @todo replace the output parameters with a cryostat ID
     */
    CryostatGeo const& PositionToCryostat
      (double const worldLoc[3], geo::CryostatID& cid) const;
    CryostatGeo const& PositionToCryostat
      (double const worldLoc[3], unsigned int &cstat) const;
    //@}
    
    //
    // iterators
    //
    
    /// Initializes the specified ID with the ID of the first cryostat
    void GetBeginID(geo::CryostatID& id) const
      { id = geo::CryostatID(0, HasCryostat(geo::CryostatID(0))); }
    
    /// Initializes the specified ID with the invalid ID after the last cryostat
    void GetEndID(geo::CryostatID& id) const
      { id = geo::CryostatID(Ncryostats(), false); }
    
    /// Returns an iterator pointing to the first cryostat ID
    cryostat_id_iterator begin_cryostat_id() const
      { return cryostat_id_iterator(this, cryostat_id_iterator::begin_pos); }
    
    /// Returns an iterator pointing after the last cryostat ID
    cryostat_id_iterator end_cryostat_id() const
      { return cryostat_id_iterator(this, cryostat_id_iterator::end_pos); }
    
    /// Returns an iterator pointing to the first cryostat
    cryostat_iterator begin_cryostat() const
      { return cryostat_iterator(this, cryostat_iterator::begin_pos); }
    
    /// Returns an iterator pointing after the last cryostat
    cryostat_iterator end_cryostat() const
      { return cryostat_iterator(this, cryostat_iterator::end_pos); }
    
    /**
     * @brief Enables ranged-for loops on all cryostat IDs of the detector
     * @returns an object suitable for ranged-for loops on all cryostat IDs
     * 
     * Example of usage:
     *     
     *     for (geo::CryostatID const& cID: geom->IterateCryostatIDs()) {
     *       geo::CryostatGeo const& Cryo = geom->Cryostat(cID);
     *       
     *       // useful code here
     *       
     *     } // for all cryostats
     *     
     */
    IteratorBox<
      cryostat_id_iterator,
      &GeometryCore::begin_cryostat_id, &GeometryCore::end_cryostat_id
      >
    IterateCryostatIDs() const { return { this }; }
    
    /**
     * @brief Enables ranged-for loops on all cryostats of the detector
     * @returns an object suitable for ranged-for loops on all cryostats
     * 
     * Example of usage:
     *     
     *     for (geo::CryostatGeo const& Cryo: geom->IterateCryostats()) {
     *       
     *       // useful code here
     *       
     *     } // for all cryostats
     *     
     */
    IteratorBox<
      cryostat_iterator,
      &GeometryCore::begin_cryostat, &GeometryCore::end_cryostat
      >
    IterateCryostats() const { return { this }; }
    
    //
    // single object features
    //
    
    //@{
    /// Returns the half width of the cryostat (x direction)
    double CryostatHalfWidth(geo::CryostatID const& cid) const;
    double CryostatHalfWidth(unsigned int cstat = 0) const
      { return CryostatHalfWidth(geo::CryostatID(cstat)); }
    //@}
    
    //@{
    /// Returns the height of the cryostat (y direction)
    double CryostatHalfHeight(geo::CryostatID const& cid) const;
    double CryostatHalfHeight(unsigned int cstat = 0) const
      { return CryostatHalfHeight(geo::CryostatID(cstat)); }
    //@}
    
    //@{
    /// Returns the length of the cryostat (z direction)
    double CryostatLength(geo::CryostatID const& cid) const;
    double CryostatLength(unsigned int cstat = 0) const
      { return CryostatLength(geo::CryostatID(cstat)); }
    //@}
    
    //@{
    /**
     * @brief Returns the boundaries of the specified cryostat
     * @param boundaries (output) pointer to an area of 6 doubles for boundaries
     * @param cstat number of cryostat
     * 
     * The boundaries array is filled with:
     * [0] lower x coordinate  [1] upper x coordinate
     * [2] lower y coordinate  [3] upper y coordinate
     * [4] lower z coordinate  [5] upper z coordinate
     * 
     * @todo What happen on invalid cryostat?
     * @todo Use a CryostatID instead
     * @todo Check the implementation in TPC and use that one instead
     */
    void CryostatBoundaries
      (double* boundaries, geo::CryostatID const& cid) const;
    void CryostatBoundaries
      (double* boundaries, unsigned int cstat = 0) const
      { CryostatBoundaries(boundaries, geo::CryostatID(cstat)); }
    //@}
    
    //
    // object description
    //
    
    //@{
    /**
     * @brief Return the name of LAr TPC volume
     * @param cstat index of the cryostat
     * @return the name of the specified TPC
     * 
     * This information is used in the event display.
     * 
     * @todo Use a cryostat ID instead
     * @todo What if it does not exist?
     */
    std::string GetCryostatVolumeName(geo::CryostatID const& cid) const;
    std::string GetCryostatVolumeName(unsigned int const cstat = 0) const
      { return GetCryostatVolumeName(geo::CryostatID(cstat)); }
    //@}
    
    /// @} Cryostat access and information
    
    
    
    /// @name TPC access and information
    /// @{
    
    //
    // group features
    //
    
    /**
     * @brief Returns the total number of TPCs in the specified cryostat
     * @param cstat cryostat number
     * 
     * @todo Make the cryostat number mandatory (as CryostatID)
     * @todo Change return type to size_t
     * @todo what happens if it does not exist?
     */
    unsigned int NTPC(unsigned int cstat = 0) const
      { return NTPC(geo::CryostatID(cstat)); }
    
    /// Returns the largest number of TPCs a cryostat in the detector has
    unsigned int MaxTPCs() const;
    
    /**
     * @brief Returns the total number of TPCs in the specified cryostat
     * @param cryoid cryostat number
     * @return number of TPCs in specified cryostat, or 0 if no cryostat found
     *
     * The NElements() and NSiblingElements() methods are overloaded and their
     * return depends on the type of ID.
     * 
     * @todo Change return type to size_t
     */
    unsigned int NTPC(geo::CryostatID const& cryoid) const
      {
        CryostatGeo const* pCryo = GetElementPtr(cryoid);
        return pCryo? pCryo->NElements(): 0;
      }
    unsigned int NElements(geo::CryostatID const& cryoid) const
      { return NTPC(cryoid); }
    unsigned int NSiblingElements(geo::TPCID const& tpcid) const
      { return NTPC(tpcid); }
    //@}
    
    
    //
    // access
    //
    /// Returns whether we have the specified TPC
    bool HasTPC(geo::TPCID const& tpcid) const
      {
        CryostatGeo const* pCryo = CryostatPtr(tpcid);
        return pCryo? pCryo->HasTPC(tpcid): false;
      }
    
    /// Returns whether we have the specified TPC
    bool HasElement(geo::TPCID const& tpcid) const { return HasTPC(tpcid); }
    
    
    ///@{
    /**
     * @brief Returns the specified TPC
     * @param tpcid ID of the tpc
     * @param tpc tpc number within the cryostat
     * @param cstat number of cryostat
     * @return a constant reference to the specified TPC
     * 
     * The GetElement() method is overloaded and its return depends on the type
     * of ID.
     * 
     * @todo remove the version with integers
     * @todo what happens if it does not exist?
     */
    TPCGeo const& TPC
      (unsigned int const tpc   = 0, unsigned int const cstat = 0) const
      { return TPC(geo::TPCID(cstat, tpc)); }
    TPCGeo const& TPC(geo::TPCID const& tpcid) const
      { return Cryostat(tpcid).TPC(tpcid); }
    TPCGeo const& GetElement(geo::TPCID const& tpcid) const
      { return TPC(tpcid); }
    ///@}
    
    //@{
    /**
     * @brief Returns the specified TPC
     * @param tpcid TPC ID
     * @return a constant pointer to the specified TPC, or nullptr if none
     * 
     * The GetElementPtr() method is overloaded and its return depends on the
     * type of ID.
     */
    TPCGeo const* TPCPtr(geo::TPCID const& tpcid) const
      {
        CryostatGeo const* pCryo = CryostatPtr(tpcid);
        return pCryo? pCryo->TPCPtr(tpcid): nullptr;
      } // TPCPtr()
    TPCGeo const* GetElementPtr(geo::TPCID const& tpcid) const
      { return TPCPtr(tpcid); }
    //@}
    
    /**
     * @brief Returns the ID of the TPC at specified location
     * @param worldLoc 3D coordinates of the point (world reference frame)
     * @return the TPC ID, or an invalid one if no TPC is there
     */
    geo::TPCID FindTPCAtPosition(double const worldLoc[3]) const;
    
    
    //@{
    /**
     * @brief Returns the TPC at specified location
     * @param worldLoc 3D coordinates of the point (world reference frame)
     * @param tpc (output) tpc number within the cryostat
     * @param cstat (output) number of cryostat
     * @return a constant reference to the TPCGeo object of the TPC
     * @throws cet::exception ("Geometry" category) if no TPC matches
     * 
     * @todo replace the output parameters with a TPC ID
     */
    TPCGeo const& PositionToTPC
      (double const worldLoc[3], unsigned int &tpc, unsigned int &cstat) const;
    TPCGeo const& PositionToTPC
      (double const worldLoc[3], TPCID& tpcid) const;
    //@}
    
    
    ///
    /// iterators
    ///
    
    /// Initializes the specified ID with the ID of the first TPC
    void GetBeginID(geo::TPCID& id) const
      { GetBeginID(static_cast<geo::CryostatID&>(id)); id.TPC = 0; }
    
    /// Initializes the specified ID with the invalid ID after the last TPC
    void GetEndID(geo::TPCID& id) const
      { GetEndID(static_cast<geo::CryostatID&>(id)); id.TPC = 0; }
    
    
    /// Returns an iterator pointing to the first TPC ID in the detector
    TPC_id_iterator begin_TPC_id() const
      { return TPC_id_iterator(this, TPC_id_iterator::begin_pos); }
    
    /// Returns an iterator pointing after the last TPC ID in the detector
    TPC_id_iterator end_TPC_id() const
      { return TPC_id_iterator(this, TPC_id_iterator::end_pos); }
    
    /// Returns an iterator pointing to the first TPC in the detector
    TPC_iterator begin_TPC() const
      { return TPC_iterator(this, TPC_iterator::begin_pos); }
    
    /// Returns an iterator pointing after the last TPC in the detector
    TPC_iterator end_TPC() const
      { return TPC_iterator(this, TPC_iterator::end_pos); }
    
    /**
     * @brief Enables ranged-for loops on all TPC IDs of the detector
     * @returns an object suitable for ranged-for loops on all TPC IDs
     * 
     * Example of usage:
     *     
     *     for (geo::TPCID const& tID: geom->IterateTPCIDs()) {
     *       geo::TPCGeo const& TPC = geom->TPC(tID);
     *       
     *       // useful code here
     *       
     *     } // for all TPC
     *     
     */
    IteratorBox<
      TPC_id_iterator,
      &GeometryCore::begin_TPC_id, &GeometryCore::end_TPC_id
      >
    IterateTPCIDs() const { return { this }; }
    
    /**
     * @brief Enables ranged-for loops on all TPCs of the detector
     * @returns an object suitable for ranged-for loops on all TPCs
     * 
     * Example of usage:
     *     
     *     for (geo::TPCGeo const& TPC: geom->IterateTPCs()) {
     *       
     *       // useful code here
     *       
     *     } // for all TPC
     *     
     */
    IteratorBox
      <TPC_iterator, &GeometryCore::begin_TPC, &GeometryCore::end_TPC>
    IterateTPCs() const { return { this }; }
    
    
    //
    // single object features
    //
    
    //@{
    /**
     * @brief Returns the half width of the specified TPC (x direction)
     * @param tpcid ID of the TPC
     * @param tpc tpc number within the cryostat
     * @param cstat number of cryostat
     * @return the value of the half width of the specified TPC
     * 
     * 
     * @todo what happens if it does not exist?
     * @todo add a version with TPCID
     * @todo deprecate this function
     * @todo rename the function
     */
    double DetHalfWidth(geo::TPCID const& tpcid) const;
    double DetHalfWidth(unsigned int tpc = 0, unsigned int cstat = 0) const
      { return DetHalfWidth(geo::TPCID(cstat, tpc)); }
    //@}
    
    //@{
    /**
     * @brief Returns the half height of the specified TPC (y direction)
     * @param tpcid ID of the TPC
     * @param tpc tpc number within the cryostat
     * @param cstat number of cryostat
     * @return the value of the half height of the specified TPC
     * 
     * 
     * @todo what happens if it does not exist?
     * @todo add a version with TPCID
     * @todo deprecate this function
     * @todo rename the function
     */
    double DetHalfHeight(geo::TPCID const& tpcid) const;
    double DetHalfHeight(unsigned int tpc = 0, unsigned int cstat = 0) const
      { return DetHalfHeight(geo::TPCID(cstat, tpc)); }
    //@}
    
    //@{
    /**
     * @brief Returns the length of the specified TPC (z direction)
     * @param tpcid ID of the TPC
     * @param tpc tpc number within the cryostat
     * @param cstat number of cryostat
     * @return the value of the length of the specified TPC
     * 
     * 
     * @todo what happens if it does not exist?
     * @todo add a version with TPCID
     * @todo deprecate this function
     * @todo rename the function
     */
    double DetLength(geo::TPCID const& tpcid) const;
    double DetLength(unsigned int tpc = 0, unsigned int cstat = 0) const
      { return DetLength(geo::TPCID(cstat, tpc)); }
    //@}
    
    
    //@{
    /**
     * @brief Returns the centre of side of the detector facing the beam
     * @param tpcid ID of the TPC
     * @param tpc tpc number within the cryostat
     * @param cstat number of cryostat
     * @return a vector of the position of centre of TPC face toward the beam
     * 
     * As of April 2015, the origin of the co-ordinate system for ArgoNEUT and
     * MicroBooNE is for z=0 and y=0 to be at the centre of the front face of
     * the detector, but x=0 to be the edge of the TPC.
     * This is convenient for read-out, but a pain for simulation.
     * This method returns the centre of the front face of the TPC in the world
     * co-ordinate system, making it easier to write detector-independent
     * simulation code.
     * 
     * @bug Except that its implementation is not detector-independent at all,
     * not to mention that it's taking x not in the middle but at one fourth
     * of the TPC.
     * @todo Replace with a TPCID
     */
    TVector3 GetTPCFrontFaceCenter(geo::TPCID const& tpcid) const;
    TVector3 GetTPCFrontFaceCenter
      (unsigned int tpc = 0, unsigned int cstat = 0) const
      { return GetTPCFrontFaceCenter(geo::TPCID(cstat, tpc)); }
    //@}
    
    
    //
    // object description
    //
    
    //@{
    /**
     * @brief Return the name of specified LAr TPC volume
     * @param tpcid ID of the TPC
     * @param tpc index of TPC in the cryostat
     * @param cstat index of the cryostat
     * @return the name of the specified TPC
     * 
     * This information is used by Geant4 simulation
     * 
     * @todo Use a TPCID instead
     * @todo What if it does not exist?
     */
    std::string GetLArTPCVolumeName(geo::TPCID const& tpcid) const;
    std::string GetLArTPCVolumeName
      (unsigned int const tpc = 0, unsigned int const cstat = 0) const
      { return GetLArTPCVolumeName(geo::TPCID(cstat, tpc)); }
    //@}
    
    /// @} TPC access and information
    
    
    
    /// @name Plane access and information
    /// @{
    
    //
    // group features
    //
    
    /**
     * @brief Returns the total number of wire planes in the specified TPC
     * @param tpc tpc number within the cryostat
     * @param cstat cryostat number
     * 
     * @todo Make all the arguments mandatory (as TPCID)
     * @todo Change return type to size_t
     * @todo what happens if TPC does not exist?
     */
    unsigned int Nplanes(unsigned int tpc   = 0, unsigned int cstat = 0) const
      { return Nplanes(geo::TPCID(cstat, tpc)); }
    
    /// Returns the largest number of planes among all TPCs in this detector
    unsigned int MaxPlanes() const;
    
    //@{
    /**
     * @brief Returns the total number of planes in the specified TPC
     * @param tpcid TPC ID
     * @return number of planes in specified TPC, or 0 if no TPC found
     *
     * The NElements() and NSiblingElements() methods are overloaded and their
     * return depends on the type of ID.
     * 
     * @todo Change return type to size_t
     */
    unsigned int Nplanes(geo::TPCID const& tpcid) const
      {
        TPCGeo const* pTPC = GetElementPtr(tpcid);
        return pTPC? pTPC->NElements(): 0;
      }
    unsigned int NElements(geo::TPCID const& tpcid) const
      { return Nplanes(tpcid); }
    unsigned int NSiblingElements(geo::PlaneID const& planeid) const
      { return Nplanes(planeid); }
    //@}
    
    
    /**
     * @brief Returns the number of views (different wire orientations)
     * 
     * Returns the number of different views, or wire orientations, in the
     * detector.
     * 
     * The function assumes that all TPCs in all cryostats of a detector have
     * the same number of planes, which should be a safe assumption.
     * 
     * @todo Change return type to size_t
     */
    unsigned int Nviews() const;
    
    /**
     * @brief Returns a list of possible PlaneIDs in the detector
     * @return a constant reference to the set of plane IDs
     * 
     * @todo verify the implementation
     * @todo verify the use
     * @deprecated This function smells a lot... do we really need a list of 720
     * plane IDs of DUNE FD? probably better to use iterators instead
     */
    std::set<PlaneID> const& PlaneIDs() const;
    
    
    //
    // access
    //
    
    //@{
    /**
     * @brief Returns whether we have the specified plane
     *
     * The HasElement() method is overloaded and its meaning depends on the type
     * of ID.
     *
     */
    bool HasPlane(geo::PlaneID const& planeid) const
      {
        geo::TPCGeo const* pTPC = TPCPtr(planeid);
        return pTPC? pTPC->HasPlane(planeid): false;
      }
    bool HasElement(geo::PlaneID const& planeid) const
      { return HasPlane(planeid); }
    //@}
    
    ///@{
    /**
     * @brief Returns the specified wire
     * @param planeid ID of the plane
     * @param p plane number within the TPC
     * @param tpc TPC number within the cryostat
     * @param cstat number of cryostat
     * @return a constant reference to the specified plane
     * 
     * The GetElement() method is overloaded and its return depends on the type
     * of ID.
     * 
     * @todo remove the version with integers
     * @todo what happens if it does not exist?
     */
    PlaneGeo const& Plane
      (unsigned int const p, unsigned int const tpc   = 0, unsigned int const cstat = 0)
      const
      { return Plane(geo::PlaneID(cstat, tpc, p)); }
    PlaneGeo const& Plane(geo::PlaneID const& planeid) const
      { return TPC(planeid).Plane(planeid); }
    PlaneGeo const& GetElement(geo::PlaneID const& planeid) const
      { return Plane(planeid); }
    ///@}
    
    //@{
    /**
     * @brief Returns the specified plane
     * @param planeid plane ID
     * @return a constant pointer to the specified plane, or nullptr if none
     * 
     * The GetElementPtr() method is overloaded and its return depends on the
     * type of ID.
     */
    PlaneGeo const* PlanePtr(geo::PlaneID const& planeid) const
      {
        geo::TPCGeo const* pTPC = TPCPtr(planeid);
        return pTPC? pTPC->PlanePtr(planeid): nullptr;
      } // PlanePtr()
    PlaneGeo const* GetElementPtr(geo::PlaneID const& planeid) const
      { return PlanePtr(planeid); }
    //@}
    
    //
    // iterators
    //
    
    /// Initializes the specified ID with the ID of the first plane
    void GetBeginID(geo::PlaneID& id) const
      { GetBeginID(static_cast<geo::TPCID&>(id)); id.Plane = 0; }
    
    /// Initializes the specified ID with the invalid ID after the last plane
    void GetEndID(geo::PlaneID& id) const
      { GetEndID(static_cast<geo::TPCID&>(id)); id.Plane = 0; }
    
    /// Returns an iterator pointing to the first plane ID in the detector
    plane_id_iterator begin_plane_id() const
      { return plane_id_iterator(this, plane_id_iterator::begin_pos); }
    
    /// Returns an iterator pointing after the last plane ID in the detector
    plane_id_iterator end_plane_id() const
      { return plane_id_iterator(this, plane_id_iterator::end_pos); }
    
    /// Returns an iterator pointing to the first plane in the detector
    plane_iterator begin_plane() const
      { return plane_iterator(this, plane_iterator::begin_pos); }
    
    /// Returns an iterator pointing after the last plane in the detector
    plane_iterator end_plane() const
      { return plane_iterator(this, plane_iterator::end_pos); }
    
    /**
     * @brief Enables ranged-for loops on all plane IDs of the detector
     * @returns an object suitable for ranged-for loops on all plane IDs
     * 
     * Example of usage:
     *     
     *     for (geo::PlaneID const& pID: geom->IteratePlaneIDs()) {
     *       geo::PlaneGeo const& Plane = geom->Plane(pID);
     *       
     *       // useful code here
     *       
     *     } // for all plane IDs
     *     
     */
    IteratorBox<
      plane_id_iterator,
      &GeometryCore::begin_plane_id, &GeometryCore::end_plane_id
      >
    IteratePlaneIDs() const { return { this }; }
    
    /**
     * @brief Enables ranged-for loops on all planes of the detector
     * @returns an object suitable for ranged-for loops on all planes
     * 
     * Example of usage:
     *     
     *     for (geo::PlaneGeo const& Plane: geom->IteratePlanes()) {
     *       
     *       // useful code here
     *       
     *     } // for all planes
     *     
     */
    IteratorBox<
      plane_iterator,
      &GeometryCore::begin_plane, &GeometryCore::end_plane
      >
    IteratePlanes() const { return { this }; }
    
    //
    // single object features
    //
    
    //@{
    /**
     * @brief Returns the distance between two planes
     * @param p1 index of the first plane
     * @param p2 index of the second plane
     * @param tpc tpc number within the cryostat
     * @param cstat cryostat number
     * @return distance between the planes
     * 
     * @todo add a version with plane IDs
     * @todo deprecate this function
     * @todo add a default version for a given TPCID
     * @todo add a version with two plane indices for a given TPCID
     * @todo return the absolute value of the distance (makes the order unimportant)
     * @todo document what will happen (in the future methods) with planes on different TPCs
     */
    double PlanePitch(
      geo::TPCID const& tpcid,
      geo::PlaneID::PlaneID_t p1 = 0, geo::PlaneID::PlaneID_t p2 = 1
      )
      const;
    double PlanePitch(geo::PlaneID const& pid1, geo::PlaneID const& pid2) const;
    double PlanePitch(unsigned int p1 = 0,
                      unsigned int p2 = 1,
                      unsigned int tpc = 0,
                      unsigned int cstat = 0) const;
    //@}
    
    /**
     * @brief Returns the view (wire orientation) on the channels of specified TPC plane
     * @param plane TPC plane ID
     * @return the type of signal on the specified plane, or geo::kUnknown
     * 
     * @todo verify that kUnknown is returned on invalid plane
     */
    View_t View(geo::PlaneID const& pid) const;
    
    /**
     * @brief Returns the type of signal on the channels of specified TPC plane
     * @param plane TPC plane ID
     * @return the type of signal on the specified plane, or geo::kMysteryType
     * 
     * Assumes that all the channels on the plane have the same signal type.
     * 
     * @todo verify that kMysteryType is returned on invalid plane
     */
    SigType_t SignalType(geo::PlaneID const& pid) const;
    
    
    /// @} Plane access and information
    
    
    /// @name Wire access and information
    /// @{
    
    //
    // group features
    //
    
    /**
     * @brief Returns the total number of wires in the specified plane
     * @param p plane number within the TPC
     * @param tpc tpc number within the cryostat
     * @param cstat cryostat number
     * 
     * @todo Make all the arguments mandatory (as PlaneID)
     * @todo Change return type to size_t
     * @todo what happens if it does not exist?
     */
    unsigned int Nwires
      (unsigned int p, unsigned int tpc   = 0, unsigned int cstat = 0) const
      { return Nwires(geo::PlaneID(cstat, tpc, p)); }
    
    //@{
    /**
     * @brief Returns the total number of wires in the specified plane
     * @param planeid plane ID
     * @return number of wires in specified plane, or 0 if no plane found
     *
     * The NElements() and NSiblingElements() methods are overloaded and their
     * return depends on the type of ID.
     * 
     * @todo Change return type to size_t
     */
    unsigned int Nwires(geo::PlaneID const& planeid) const
      {
        PlaneGeo const* pPlane = GetElementPtr(planeid);
        return pPlane? pPlane->NElements(): 0;
      }
    unsigned int NElements(geo::PlaneID const& planeid) const
      { return Nwires(planeid); }
    unsigned int NSiblingElements(geo::WireID const& wireid) const
      { return Nwires(wireid); }
    
    /// Returns the largest number of wires among all planes in this detector
    unsigned int MaxWires() const;
    
    //@}
    
    
    //
    // access
    //
    
    //@{
    /**
     * @brief Returns whether we have the specified wire
     *
     * The HasElement() method is overloaded and its meaning depends on the type
     * of ID.
     */
    bool HasWire(geo::WireID const& wireid) const
      {
        geo::PlaneGeo const* pPlane = PlanePtr(wireid);
        return pPlane? pPlane->HasWire(wireid): false;
      }
    bool HasElement(geo::WireID const& wireid) const { return HasWire(wireid); }
    //@}
    
    //@{
    /**
     * @brief Returns the specified wire
     * @param wireid wire ID
     * @return a constant pointer to the specified wire, or nullptr if none
     * 
     * The GetElementPtr() method is overloaded and its return depends on the
     * type of ID.
     */
    WireGeo const* WirePtr(geo::WireID const& wireid) const
      {
        geo::PlaneGeo const* pPlane = PlanePtr(wireid);
        return pPlane? pPlane->WirePtr(wireid): nullptr;
      } // WirePtr()
    WireGeo const* GetElementPtr(geo::WireID const& wireid) const
      { return WirePtr(wireid); }
    //@}
    
    //@{
    /**
     * @brief Returns the specified wire
     * @param wireid ID of the wire
     * @return a constant reference to the specified wire
     * @throw cet::exception if not found
     * 
     * The GetElement() method is overloaded and its return depends on the type
     * of ID.
     */
    WireGeo const& Wire(geo::WireID const& wireid) const
      { return Plane(wireid).Wire(wireid); }
    WireGeo const& WireIDToWireGeo(geo::WireID const& wireid) const
      { return Wire(wireid); }
    WireGeo const& GetElement(geo::WireID const& wireid) const
      { return Wire(wireid); }
    //@}
    
    //
    // iterators
    //
    
    /// Initializes the specified ID with the ID of the first wire
    void GetBeginID(geo::WireID& id) const
      { GetBeginID(static_cast<geo::PlaneID&>(id)); id.Wire = 0; }
    
    /// Initializes the specified ID with the invalid ID after the last wire
    void GetEndID(geo::WireID& id) const
      { GetEndID(static_cast<geo::PlaneID&>(id)); id.Wire = 0; }
    
    /// Returns an iterator pointing to the first wire ID in the detector
    wire_id_iterator begin_wire_id() const
      { return wire_id_iterator(this, wire_id_iterator::begin_pos); }
    
    /// Returns an iterator pointing after the last wire ID in the detector
    wire_id_iterator end_wire_id() const
      { return wire_id_iterator(this, wire_id_iterator::end_pos); }
    
    /// Returns an iterator pointing to the first wire in the detector
    wire_iterator begin_wire() const
      { return wire_iterator(this, wire_iterator::begin_pos); }
    
    /// Returns an iterator pointing after the last wire in the detector
    wire_iterator end_wire() const
      { return wire_iterator(this, wire_iterator::end_pos); }
    
    /**
     * @brief Enables ranged-for loops on all wire IDs of the detector
     * @returns an object suitable for ranged-for loops on all wire IDs
     * 
     * Example of usage:
     *     
     *     for (geo::WireID const& wID: geom->IterateWireIDs()) {
     *       geo::WireGeo const& Wire = geom->Wire(wID);
     *       
     *       // useful code here
     *       
     *     } // for all wires
     *     
     */
    IteratorBox<
      wire_id_iterator,
      &GeometryCore::begin_wire_id, &GeometryCore::end_wire_id
      >
    IterateWireIDs() const { return { this }; }
    
    /**
     * @brief Enables ranged-for loops on all wires of the detector
     * @returns an object suitable for ranged-for loops on all wires
     * 
     * Example of usage:
     *     
     *     for (geo::WireGeo const& Wire: geom->IterateWires()) {
     *       
     *       // useful code here
     *       
     *     } // for all wires
     *     
     */
    IteratorBox<
      wire_iterator,
      &GeometryCore::begin_wire, &GeometryCore::end_wire
      >
    IterateWires() const { return { this }; }
    
    //
    // single object features
    //
    
    //@{
    /**
     * @brief Returns the distance between two wires
     * @param w1 index of the first wire (unused!)
     * @param w2 index of the second wire (unused!)
     * @param p plane number within the TPC
     * @param tpc tpc number within the cryostat
     * @param cstat cryostat number
     * @return the distance between the two wires
     * 
     * The wires must belong to the same plane. They are assumed parallel.
     * 
     * @todo add a version with wire IDs
     * @todo deprecate this function
     * @todo add a default version for a given PlaneID
     * @todo add a version with two wire indices for a given PlaneID
     * @todo return the absolute value of the distance (makes the order unimportant)
     * @todo document what will happen (in the future methods) with wires on different planes
     * 
     */
    double WirePitch
      (geo::PlaneID const& planeid, unsigned int w1 = 0, unsigned int w2 = 1)
      const;
    double WirePitch(unsigned int w1 = 0, 
                     unsigned int w2 = 1, 
                     unsigned int plane = 0,
                     unsigned int tpc = 0,
                     unsigned int cstat = 0) const
      { return WirePitch(geo::PlaneID(cstat, tpc, plane), w1, w2); }
    //@}
    
    /**
     * @brief Returns the distance between two wires in the specified view
     * @param w1 index of the first wire
     * @param w2 index of the second wire
     * @param p plane number within the TPC
     * @param tpc tpc number within the cryostat
     * @param cstat cryostat number
     * @return the distance between the two wires
     * 
     * This method assumes that all the wires on all the planes on the specified
     * view of all TPCs have the same pitch.
     */
    double WirePitch(geo::View_t view) const; 
    
    
    //@{
    /**
     * @brief Returns the angle of the wires in the specified view from vertical
     * @param view the view
     * @param TPC the index of the TPC in the specified cryostat
     * @param Cryo the cryostat
     * @param tpcid ID of the TPC
     * @return the angle [radians]
     * @throw cet::exception ("GeometryCore" category) if no such view
     * 
     * The angle is defined as in WireGeo::ThetaZ().
     * 
     * This method assumes all wires in the view have the same angle (it queries
     * for the first).
     *
     * @todo Use a TPCID
     * @deprecated This does not feel APA-ready
     */
    double WireAngleToVertical(geo::View_t view, geo::TPCID const& tpcid) const;
    double WireAngleToVertical(geo::View_t view, int TPC=0, int Cryo=0) const
      { return WireAngleToVertical(view, geo::TPCID(Cryo, TPC)); }
    //@}
    
    /// @} Wire access and information
    
    
    
    /**
     * @name Wire geometry queries
     * 
     * Please note the differences between functions:
     * ChannelsIntersect(), WireIDsIntersect() and IntersectionPoint()
     * all calculate wires intersection using the same equation.
     * ChannelsIntersect() and WireIdsIntersect() will return true
     * if the two wires cross, return false if they don't.
     * IntersectionPoint() does not check if the two wires cross.
     */
    /// @{
    
    //
    // simple geometry queries
    //
    
    //@{
    /**
     * @brief Fills two arrays with the coordinates of the wire end points
     * @param wireid ID of the wire
     * @param cstat cryostat number
     * @param tpc tpc number within the cryostat
     * @param plane plane number within the TPC
     * @param wire wire number within the plane
     * @param xyzStart (output) an array with the start coordinate
     * @param xyzEnd (output) an array with the end coordinate
     * 
     * The starting point is the wire end with lower z coordinate.
     * 
     * @todo use a wire ID instead
     * @todo use an array instead?
     * @todo what happens if it does not exist?
     */
    void WireEndPoints
      (geo::WireID const& wireid, double *xyzStart, double *xyzEnd) const;
    void WireEndPoints(
      unsigned int cstat, unsigned int tpc, unsigned int plane, unsigned int wire,
      double *xyzStart, double *xyzEnd
      ) const
      { WireEndPoints(geo::WireID(cstat, tpc, plane, wire), xyzStart, xyzEnd); }
    //@}
    
    //
    // closest wire
    //
    
    //@{
    /**
     * @brief Returns the ID of wire closest to position in the specified TPC
     * @param worldLoc 3D coordinates of the point (world reference frame)
     * @param planeid ID of the plane
     * @param PlaneNo plane number within the TPC
     * @param TPCNo tpc number within the cryostat
     * @param cstat cryostat number
     * @return the ID of the wire, or an invalid wire ID
     *
     * The different versions allow different way to provide the position.
     *
     * @todo add a PlaneID version
     * @todo remove the integers version
     * @todo Verify the invalid wire ID part
     */
    geo::WireID NearestWireID
      (const double worldLoc[3], geo::PlaneID const& planeid) const;
    geo::WireID  NearestWireID
      (std::vector<double> const& worldLoc, geo::PlaneID const& planeid)  const;
    geo::WireID   NearestWireID
      (const TVector3& worldLoc, geo::PlaneID const& planeid) const;
    geo::WireID   NearestWireID(const double worldLoc[3],
                                      unsigned int const PlaneNo,
                                      unsigned int const TPCNo = 0,
                                      unsigned int const cstat = 0)  const
     { return NearestWireID(worldLoc, geo::PlaneID(cstat, TPCNo, PlaneNo)); }
    geo::WireID   NearestWireID(std::vector<double> const& worldLoc,
                                      unsigned int const PlaneNo,
                                      unsigned int const TPCNo = 0,
                                      unsigned int const cstat = 0)  const
     { return NearestWireID(worldLoc, geo::PlaneID(cstat, TPCNo, PlaneNo)); }
    geo::WireID   NearestWireID(const TVector3& worldLoc,
                                      unsigned int const PlaneNo,
                                      unsigned int const TPCNo = 0,
                                      unsigned int const cstat = 0)  const
     { return NearestWireID(worldLoc, geo::PlaneID(cstat, TPCNo, PlaneNo)); }
    //@}
    
    //@{
    /**
     * @brief Returns the index of wire closest to position in the specified TPC
     * @param worldLoc 3D coordinates of the point (world reference frame)
     * @param planeid ID of the plane
     * @param PlaneNo plane number within the TPC
     * @param TPCNo tpc number within the cryostat
     * @param cstat cryostat number
     * @return the index of the wire
     *
     * The different versions allow different way to provide the position.
     *
     * @todo add a PlaneID version
     * @todo remove the integers version
     * @todo what happens when no wire is found?
     * @todo deprecate this for NearestWireID()
     */
    unsigned int       NearestWire
      (const double worldLoc[3], geo::PlaneID const& planeid)  const;
    unsigned int       NearestWire
      (std::vector<double> const& worldLoc, geo::PlaneID const& planeid) const;
    unsigned int       NearestWire
      (const TVector3& worldLoc, geo::PlaneID const& planeid)  const;
    unsigned int       NearestWire(const double worldLoc[3],
                                   unsigned int const PlaneNo,
                                   unsigned int const TPCNo = 0,
                                   unsigned int const cstat = 0)  const
      { return NearestWire(worldLoc, geo::PlaneID(cstat, TPCNo, PlaneNo)); }
    unsigned int       NearestWire(std::vector<double> const& worldLoc,
                                   unsigned int const PlaneNo,
                                   unsigned int const TPCNo = 0,
                                   unsigned int const cstat = 0) const
      { return NearestWire(worldLoc, geo::PlaneID(cstat, TPCNo, PlaneNo)); }
    unsigned int       NearestWire(const TVector3& worldLoc,
                                   unsigned int const PlaneNo,
                                   unsigned int const TPCNo = 0,
                                   unsigned int const cstat = 0)  const
      { return NearestWire(worldLoc, geo::PlaneID(cstat, TPCNo, PlaneNo)); }
    //@}
    
    
    //@{
    /**
     * @brief Returns the index of the nearest wire to the specified position
     * @param YPos y coordinate on the wire plane
     * @param ZPos z coordinate on the wire plane
     * @param planeid ID of the plane
     * @param PlaneNo number of plane
     * @param TPCNo number of TPC
     * @param cstat number of cryostat
     * @return an index interpolation between the two nearest wires
     * @see ChannelMapAlg::WireCoordinate()
     *
     * Respect to NearestWireID(), this method returns a real number,
     * representing a continuous coordinate in the wire axis, with the round
     * values corresponding to the actual wires.
     * 
     * @todo Unify (y, z) coordinate
     * @todo use plane ID instead
     */
    double WireCoordinate
      (double YPos, double ZPos, geo::PlaneID const& planeid) const;
    double WireCoordinate(double YPos, double ZPos,
                          unsigned int PlaneNo,
                          unsigned int TPCNo,
                          unsigned int cstat) const
      { return WireCoordinate(YPos, ZPos, geo::PlaneID(cstat, TPCNo, PlaneNo)); }
    //@}
    
    //
    // wire intersections
    //
    
    // The following functions are utilized to determine if two wires
    // in the TPC intersect or not, and if they do then
    // determine the coordinates of the intersection.
    
    /**
     * @brief Computes the intersection between two wires
     * @param wid1 ID of the first wire
     * @param wid2 ID of the other wire
     * @param widIntersect (output) the coordinate of the intersection point
     * @return whether an intersection was found
     * 
     * The "intersection" refers to the projection of the wires into the same
     * x = 0 plane.
     * Wires are assumed to have at most one intersection.
     * If wires are parallel or belong to different TPCs or to the same plane
     * (i.e. they are parallel), widIntersect is undefined and false is
     * returned.
     * 
     * @todo What if the wires intersect outside their TPC?
     */
    bool WireIDsIntersect
      (WireID const& wid1, WireID const& wid2, WireIDIntersection& widIntersect)
      const;
    
    //@{
    /**
     * @brief Returns the intersection point of two wires
     * @param wid1 ID of the first wire
     * @param wid2 ID of the other wire
     * @param wire1 wire index of the first wire
     * @param wire2 wire index of the other wire
     * @param plane1 plane index of the first wire
     * @param plane2 plane index of the other wire
     * @param tpc tpc number within the cryostat where the planes belong
     * @param cstat cryostat number
     * @param start_w1 coordinates of the start of the first wire
     * @param end_w1 coordinates of the end of the first wire
     * @param start_w2 coordinates of the start of the other wire
     * @param end_w2 coordinates of the end of the other wire
     * @param y (output) y coordinate of the intersection point
     * @param z (output) z coordinate of the intersection point
     *
     * No check is performed, not any information provided, about the validity
     * of the result.
     * 
     * @todo move to protected (or just junk it)
     * @todo make wire borders constant
     * @todo return a WireIDIntersection instead
     * @todo what if the intersection is outside the TPC?
     *
     * @deprecated For internal use only
     */
    void IntersectionPoint(geo::WireID const& wid1,
                           geo::WireID const& wid2,
                           double start_w1[3],
                           double end_w1[3],
                           double start_w2[3],
                           double end_w2[3],
                           double &y,
                           double &z);
    void IntersectionPoint(unsigned int wire1,
                           unsigned int wire2,
                           unsigned int plane1,
                           unsigned int plane2,
                           unsigned int cstat,
                           unsigned int tpc,
                           double start_w1[3],
                           double end_w1[3],
                           double start_w2[3],
                           double end_w2[3],
                           double &y,
                           double &z)
      {
        return IntersectionPoint(
          geo::WireID(cstat, tpc, plane1, wire1),
          geo::WireID(cstat, tpc, plane2, wire2),
          start_w1, end_w1, start_w2, end_w2, y, z
          );
      }
    //@}
    //@{
    /**
     * @brief Returns the intersection point of two wires
     * @param wid1 ID of the first wire
     * @param wid2 ID of the other wire
     * @param wire1 wire index of the first wire
     * @param wire2 wire index of the other wire
     * @param plane1 plane index of the first wire
     * @param plane2 plane index of the other wire
     * @param cstat cryostat number
     * @param tpc tpc number within the cryostat where the planes belong
     * @param y (output) y coordinate of the intersection point
     * @param z (output) z coordinate of the intersection point
     *
     * No check is performed, not any information provided, about the validity
     * of the result.
     * 
     * @todo use WireIDs instead? or else, use TPCID
     * @todo move to protected (or just junk it)
     * @todo return a WireIDIntersection instead
     * @todo what if the intersection is outside the TPC?
     */
    void IntersectionPoint(geo::WireID const& wid1,
                           geo::WireID const& wid2,
                           double &y,
                           double &z);
    void IntersectionPoint(unsigned int wire1,
                           unsigned int wire2,
                           unsigned int plane1,
                           unsigned int plane2,
                           unsigned int cstat,
                           unsigned int tpc,
                           double &y,
                           double &z)
      {
        return IntersectionPoint(
          geo::WireID(cstat, tpc, plane1, wire1),
          geo::WireID(cstat, tpc, plane2, wire2),
          y, z
          );
      }
    //@}
    
    
    /**
     * @brief Returns the plane that is not in the specified arguments
     * @param pid1 a plane
     * @param pid2 another plane
     * @return the ID to the third plane
     * @throws cet::exception (category: "GeometryCore") if other than 3 planes
     * @throws cet::exception (category: "GeometryCore") if pid1 and pid2 match
     *
     * This function requires a geometry with exactly three planes.
     * If the two input planes are not on the same TPC, the result is undefined.
     */
    geo::PlaneID ThirdPlane
      (geo::PlaneID const& pid1, geo::PlaneID const& pid2) const;
    
    
    /**
     * @brief Returns the slope on the third plane, given it in the other two
     * @param pid1 ID of the plane of the first slope
     * @param slope1 slope as seen on the first plane
     * @param pid2 ID of the plane of the second slope
     * @param slope2 slope as seen on the second plane
     * @param output_plane ID of the plane on which to calculate the slope
     * @return the slope on the third plane, or -999. if slope would be infinity
     * @throws cet::exception (category: "GeometryCore") if different TPC
     * @throws cet::exception (category: "GeometryCore") if input planes match
     *
     * Given a slope as projected in two planes, returns the slope as projected
     * in the specified output plane.
     * The slopes are defined in uniform units; they should be computed as
     * distance ratios (or tangent of a geometrical angle; the formula is still
     * valid using dt/dw directly in case of equal wire pitch in all planes
     * and uniform drift velocity.
     */
    double ThirdPlaneSlope(geo::PlaneID const& pid1, double slope1, 
                           geo::PlaneID const& pid2, double slope2,
                           geo::PlaneID const& output_plane) const;
    
    /**
     * @brief Returns the slope on the third plane, given it in the other two
     * @param pid1 ID of the plane of the first slope
     * @param slope1 slope as seen on the first plane
     * @param pid2 ID of the plane of the second slope
     * @param slope2 slope as seen on the second plane
     * @return the slope on the third plane, or -999. if slope would be infinity
     * @throws cet::exception (category: "GeometryCore") if different TPC
     * @throws cet::exception (category: "GeometryCore") if same plane
     * @throws cet::exception (category: "GeometryCore") if other than 3 planes
     *
     * Given a slope as projected in two planes, returns the slope as projected
     * in the third plane.
     * This function is a shortcut assuming exactly three wire planes in the
     * TPC, in which case the output plane is chosen as the one that is neither
     * of the input planes.
     */
    double ThirdPlaneSlope(geo::PlaneID const& pid1, double slope1, 
                           geo::PlaneID const& pid2, double slope2) const;
    
    //@{
    /**
     * @brief Returns the slope on the third plane, given it in the other two
     * @param plane1 index of the plane of the first slope
     * @param slope1 slope as seen on the first plane
     * @param plane2 index of the plane of the second slope
     * @param slope2 slope as seen on the second plane
     * @param tpcid TPC where the two planes belong
     * @return the slope on the third plane, or -999. if slope would be infinity
     * @throws cet::exception (category: "GeometryCore") if different TPC
     * @throws cet::exception (category: "GeometryCore") if same plane
     * @throws cet::exception (category: "GeometryCore") if other than 3 planes
     *
     * Given a slope as projected in two planes, returns the slope as projected
     * in the third plane.
     */
    double ThirdPlaneSlope(geo::PlaneID::PlaneID_t plane1, double slope1, 
                           geo::PlaneID::PlaneID_t plane2, double slope2,
                           geo::TPCID const& tpcid) const
      {
        return ThirdPlaneSlope(
          geo::PlaneID(tpcid, plane1), slope1,
          geo::PlaneID(tpcid, plane2), slope2
          );
      }
    double ThirdPlaneSlope(unsigned int plane1, double slope1,
                           unsigned int plane2, double slope2,
                           unsigned int tpc, unsigned int cstat) const
      {
        return ThirdPlaneSlope
          (plane1, slope1, plane2, slope2, geo::TPCID(cstat, tpc));
      }
    //@}
    
    
    /**
     * @brief Returns dT/dW on the third plane, given it in the other two
     * @param pid1 ID of the plane of the first dT/dW
     * @param dTdW1 dT/dW as seen on the first plane
     * @param pid2 ID of the plane of the second dT/dW
     * @param dTdW2 dT/dW  as seen on the second plane
     * @param output_plane ID of the plane on which to calculate the slope
     * @return dT/dW on the third plane, or -999. if dT/dW would be infinity
     * @throws cet::exception (category: "GeometryCore") if different TPC
     * @throws cet::exception (category: "GeometryCore") if same plane
     * @throws cet::exception (category: "GeometryCore") if other than 3 planes
     *
     * Given a dT/dW as projected in two planes, returns the dT/dW as projected
     * in the third plane.
     * The dT/dW are defined in time ticks/wide number units.
     */
    double ThirdPlane_dTdW(geo::PlaneID const& pid1, double slope1, 
                           geo::PlaneID const& pid2, double slope2,
                           geo::PlaneID const& output_plane) const;
    
    /**
     * @brief Returns dT/dW on the third plane, given it in the other two
     * @param pid1 ID of the plane of the first dT/dW
     * @param dTdW1 dT/dW as seen on the first plane
     * @param pid2 ID of the plane of the second dT/dW
     * @param dTdW2 dT/dW  as seen on the second plane
     * @return dT/dW on the third plane, or -999. if dT/dW would be infinity
     * @throws cet::exception (category: "GeometryCore") if different TPC
     * @throws cet::exception (category: "GeometryCore") if same plane
     * @throws cet::exception (category: "GeometryCore") if other than 3 planes
     *
     * Given a dT/dW as projected in two planes, returns the dT/dW as projected
     * in the third plane.
     * This function is a shortcut assuming exactly three wire planes in the
     * TPC, in which case the output plane is chosen as the one that is neither
     * of the input planes.
     */
    double ThirdPlane_dTdW(geo::PlaneID const& pid1, double slope1,
                           geo::PlaneID const& pid2, double slope2) const;
    
    
    /**
     * @brief Returns the slope on the third plane, given it in the other two
     * @param angle1 angle or the wires on the first plane
     * @param slope1 slope as observed on the first plane
     * @param angle2 angle or the wires on the second plane
     * @param slope2 slope as observed on the second plane
     * @param angle_target angle or the wires on the target plane
     * @return the slope as measure on the third plane, or 999 if infinity
     * 
     * This function will return a small slope if both input slopes are small.
     */
    static double ComputeThirdPlaneSlope(
      double angle1, double slope1,
      double angle2, double slope2,
      double angle_target
      );
    
    /**
     * @brief Returns the slope on the third plane, given it in the other two
     * @param angle1 angle or the wires on the first plane
     * @param pitch1 wire pitch on the first plane
     * @param dTdW1 slope in dt/dw units as observed on the first plane
     * @param angle2 angle or the wires on the second plane
     * @param pitch2 wire pitch on the second plane
     * @param dTdW2 slope in dt/dw units as observed on the second plane
     * @param angle_target angle or the wires on the target plane
     * @param pitch_target wire pitch on the target plane
     * @return dt/dw slope as measured on the third plane, or 999 if infinity
     *
     * The input slope must be specified in dt/dw non-homogeneous coordinates.
     * 
     * This function will return a small slope if both input slopes are small.
     */
    static double ComputeThirdPlane_dTdW(
      double angle1, double pitch1, double dTdW1,
      double angle2, double pitch2, double dTdW2,
      double angle_target, double pitch_target
      );

    /// @} Wire geometry queries
    
    
    
    /// @name Optical detector access and information
    /// @{
    
    //
    // group features
    //
    
    /// Number of OpDets in the whole detector
    unsigned int NOpDets() const;
    
    
    //
    // access
    //
    //@{
    /// Access the OpDetGeo object by OpDet or Channel Number
    OpDetGeo const& OpDetGeoFromOpChannel(unsigned int OpChannel) const;
    OpDetGeo const& OpDetGeoFromOpDet(unsigned int OpDet) const;
    //@}
    
    /**
     * @brief Find the nearest OpChannel to some point
     * @param xyz point to be queried, in world coordinates
     * @return the nearest OpChannel to the point
     * 
     * The cryostat the channel is in is automatically discovered.
     * @todo make xyz constant; maybe an array?
     * @todo Unify the coordinates type
     */
    unsigned int GetClosestOpDet(double * xyz) const;
    
    
    //
    // object description
    //
    
    /**
     * @brief Returns gdml string which gives sensitive opdet name
     * @param c ID of the cryostat the detector is in
     * 
     * This name is defined in the geometry (GDML) description.
	  * 
     * @todo Change to use CryostatID
     */
    std::string OpDetGeoName(unsigned int c = 0) const;
    
    /// @} Optical detector access and information
    
    
    
    /// @name Auxiliary detectors access and information
    /// @{
    
    /// @todo use a AutDetID_t instead of unsigned int?
    
    //
    // group features
    //
    
    /**
     * @brief Returns the number of auxiliary detectors
     * 
     * This method returns the total number of scintillator paddles
     * (Auxiliary Detectors aka AuxDet) outside of the cryostat
     * 
     * @todo Change return type to size_t
     */
    unsigned int NAuxDets() const { return AuxDets().size(); }
    
    /**
     * @brief Returns the number of sensitive components of auxiliary detector
     * @param aid ID of the auxiliary detector
     * @return number of sensitive components in the auxiliary detector aid
     * @thrws cet::exception (category "Geometry") if aid does not exist
     */
    unsigned int NAuxDetSensitive(size_t const& aid) const;
    
    //
    // access
    //
    
    /// Returns the full list of pointer to the auxiliary detectors
    std::vector<AuxDetGeo*> const& AuxDetGeoVec() const { return AuxDets(); }
    
    /**
     * @brief Returns the specified auxiliary detector
     * @param ad the auxiliary detector index
     * @return a constant reference to the specified auxiliary detector
     * 
     * @todo what happens if it does not exist?
     * @todo remove the default parameter?
     */
    AuxDetGeo const& AuxDet(unsigned int const ad = 0) const;
    
    /**
     * @brief Returns the index of the auxiliary detector at specified location
     * @param worldLoc 3D coordinates of the point (world reference frame)
     * @return the index of the detector, or UINT_MAX if no detector is there
     * 
     * @todo replace with numeric_limits<>?
     */
    unsigned int FindAuxDetAtPosition(double const worldLoc[3]) const;
    
    /**
     * @brief Fills the indices of the sensitive auxiliary detector at location
     * @param worldLoc 3D coordinates of the point (world reference frame)
     * @param adg (output) auxiliary detector index
     * @param sv (output) sensitive volume index
     */
    void  FindAuxDetSensitiveAtPosition(double const worldLoc[3],
                                        size_t     & adg,
                                        size_t     & sv) const;
    
    /**
     * @brief Returns the auxiliary detector at specified location
     * @param worldLoc 3D coordinates of the point (world reference frame)
     * @param ad (output) the auxiliary detector index
     * @return constant reference to AuxDetGeo object of the auxiliary detector
     * 
     * @todo what happens if it does not exist?
     */
    AuxDetGeo const& PositionToAuxDet
      (double const worldLoc[3], unsigned int &ad) const;
    
    /**
     * @brief Returns the auxiliary detector at specified location
     * @param worldLoc 3D coordinates of the point (world reference frame)
     * @param ad (output) the auxiliary detector index
     * @param sv (output) the auxiliary detector sensitive volume index
     * @return reference to AuxDetSensitiveGeo object of the auxiliary detector
     * 
     * @todo what happens if it does not exist?
     */
    const AuxDetSensitiveGeo& PositionToAuxDetSensitive(double const worldLoc[3],
                                                        size_t     & ad,
                                                        size_t     & sv) const;
    
    const AuxDetGeo&         ChannelToAuxDet(std::string const& auxDetName,
					     uint32_t    const& channel) const; // return the AuxDetGeo for the given detector 
                                                                                // name and channel

    const AuxDetSensitiveGeo& ChannelToAuxDetSensitive(std::string const& auxDetName,
						       uint32_t    const& channel) const; // return the AuxDetSensitiveGeo for the given
    
    /// @} Auxiliary detectors access and information
    
    
    
    /// @name TPC readout channels and views
    /// @{
    
    //
    // group features
    //
    
    /// Returns the number of TPC readout channels in the detector
    unsigned int Nchannels() const;
    
    /**
     * @brief Returns a list of possible views in the detector
     * @return a constant reference to the set of views
     * 
     * @todo Verify the implementation
     */
    std::set<View_t> const& Views() const;
    
    
    //
    // access
    //
    
    //@{
    /**
     * @brief Returns the ID of the TPC channel connected to the specified wire
     * @param plane the number of plane
     * @param wire the number of wire
     * @param tpc the number of TPC
     * @param cryostat the number of cryostat
     * @param wireid the ID of the wire
     * @return the ID of the channel, or raw::InvalidChannelID if invalid wire
     *
     * @todo Verify the raw::InvalidChannelID part
     * @todo remove the integers version
     */
    raw::ChannelID_t  PlaneWireToChannel(WireID const& wireid) const;
    raw::ChannelID_t  PlaneWireToChannel(unsigned int const plane,
                                         unsigned int const wire,
                                         unsigned int const tpc = 0,
                                         unsigned int const cstat = 0) const
      { return PlaneWireToChannel(geo::WireID(cstat, tpc, plane, wire)); }
    //@}
    
    //
    // single object features
    //
    
    /**
     * @brief Returns the type of signal on the specified TPC channel
     * @param channel TPC channel ID
     * @return the type of signal on the specified channel, or geo::kMysteryType
     * 
     * @todo verify that kMysteryType is returned on invalid channel
     */
    SigType_t SignalType(raw::ChannelID_t const channel) const;
    
    
    /**
     * @brief Returns the view (wire orientation) on the specified TPC channel
     * @param channel TPC channel ID
     * @return the type of signal on the specified channel, or geo::kUnknown
     * 
     * @todo verify that kUnknown is returned on invalid channel
     * @todo what does this mean for APAs? is it at least well defined?
     */
    View_t View(raw::ChannelID_t const channel) const;
    
    
    /**
     * @brief Returns a list of wires connected to the specified TPC channel
     * @param channel TPC channel ID
     * @return vector containing the ID of all the connected wires
     */
    std::vector<geo::WireID> ChannelToWire
      (raw::ChannelID_t const channel) const;
    
    
    //
    // geometry queries
    //
    
    //@{
    /**
     * @brief Returns the ID of the channel nearest to the specified position
     * @param worldLoc 3D coordinates of the point (world reference frame)
     * @param PlaneNo the number of plane
     * @param TPCNo the number of TPC
     * @param cstat the number of cryostat
     * @return the ID of the channel, or raw::InvalidChannelID if invalid wire
     *
     * The different versions allow different way to provide the position.
     *
     * @todo remove the integers version
     * @todo Verify the raw::InvalidChannelID part
     */
    raw::ChannelID_t  NearestChannel
      (const double worldLoc[3], geo::PlaneID const& planeid) const;
    raw::ChannelID_t  NearestChannel
      (std::vector<double> const& worldLoc, geo::PlaneID const& planeid) const;
    raw::ChannelID_t  NearestChannel
      (const TVector3& worldLoc, geo::PlaneID const& planeid) const;
    raw::ChannelID_t  NearestChannel(const double worldLoc[3],
                                       unsigned int const PlaneNo,
                                       unsigned int const TPCNo = 0,
                                       unsigned int const cstat = 0) const
      { return NearestChannel(worldLoc, geo::PlaneID(cstat, TPCNo, PlaneNo)); }
    raw::ChannelID_t  NearestChannel(std::vector<double> const& worldLoc,
                                       unsigned int const PlaneNo,
                                       unsigned int const TPCNo = 0,
                                       unsigned int const cstat = 0) const
      { return NearestChannel(worldLoc, geo::PlaneID(cstat, TPCNo, PlaneNo)); }
    raw::ChannelID_t  NearestChannel(const TVector3& worldLoc,
                                       unsigned int const PlaneNo,
                                       unsigned int const TPCNo = 0,
                                       unsigned int const cstat = 0) const
      { return NearestChannel(worldLoc, geo::PlaneID(cstat, TPCNo, PlaneNo)); }
    //@}
    
    /**
     * @brief Returns an intersection point of two channels
     * @param c1 one channel ID
     * @param c2 the other channel ID
     * @param y (output) y coordinate of the intersection
     * @param z (output) z coordinate of the intersection
     * @return whether a intersection point was found
     * 
     * @todo what happens for channels from different TPCs?
     * @todo what happens for channels with multiple intersection points?
     * 
     * @deprecated This is clearly not APA-aware
     */
    bool ChannelsIntersect
      (raw::ChannelID_t c1, raw::ChannelID_t c2, double &y, double &z);
    
    /// @} TPC readout channels
    
    
    
    /// @name Optical readout channels
    /// @todo add explanation of the different IDs
    /// @{
    
    //
    // group features
    //
    
    /// Number of electronics channels for all the optical detectors
    unsigned int NOpChannels() const;

    /// Largest optical channel number
    unsigned int MaxOpChannel() const;

    // Number of hardware channels for a given optical detector
    unsigned int NOpHardwareChannels(int opDet) const;
    
    
    //
    // access
    //
    
    /// Is this a valid OpChannel number?
    bool IsValidOpChannel(int opChannel) const;
    
    /// Convert detector number and hardware channel to unique channel
    unsigned int OpChannel(int detNum, int hardwareChannel) const;
    
    /// Convert unique channel to detector number
    unsigned int OpDetFromOpChannel(int opChannel) const;
    
    /// Convert unique channel to hardware channel
    unsigned int HardwareChannelFromOpChannel(int opChannel) const;
    
    /// Get unique opdet number from cryo and internal count
    unsigned int OpDetFromCryo(unsigned int o, unsigned int c) const;

    /// @} Optical readout channels
    
    
    //
    // unsorted methods
    //
    
    /**
     * @brief Returns whether a value is within the specified range
     * @param value the value to be tested
     * @param min the lower boundary
     * @param max the upper boundary
     * @return whether the value is within range
     * 
     * If min is larger than max, they are swapped.
     * A tolerance of 10^-6 (absolute) is used.
     * 
     * @todo Use wiggle instead of 10^-6
     * @todo resort source code for a bit of speed up
     */
    bool ValueInRange(double value, double min, double max) const;
    
    
    
    /// @name Geometry initialization
    /// @{
    
    /**
     * @brief Loads the geometry information from the specified files
     * @param gdmlfile path to file to be used for Geant4 simulation
     * @param rootfile path to file for internal geometry representation
     * @param bForceReload reload even if there is already a valid geometry
     * @see ApplyChannelMap()
     *
     * Both paths must directly resolve to an available file, as no search
     * is performed for them.
     * 
     * The gdmlfile parameter does not have to necessarily be in GDML format,
     * as long as it's something supported by Geant4. This file is not used by
     * the geometry, but its path is provided on request by the simulation
     * modules (see LArSoft `LArG4` module).
     * The rootfile also does not need to be a ROOT file, but just anything
     * that TGeoManager::Import() supports. This file is parsed immediately
     * and the internal geometry representation is built out of it.
     * 
     * @note After calling this method, the detector geometry information can
     * be considered complete, but the geometry service provider is not fully
     * initialized yet, since it's still necessary to provide or update the
     * channel mapping.
     */
    void LoadGeometryFile
      (std::string gdmlfile, std::string rootfile, bool bForceReload = false);
    
    /**
     * @brief Initializes the geometry to work with this channel map
     * @param pChannelMap a pointer to the channel mapping algorithm to be used
     * @see LoadGeometryFile()
     * 
     * The specified channel mapping is used with this geometry.
     * The algorithm object is asked and allowed to make the necessary
     * modifications to the geometry description.
     * These modifications typically involve some resorting of the objects.
     * 
     * The ownership of the algorithm object is shared, usually with a calling
     * framework: we maintain it alive as long as we need it (and no other code
     * can delete it), and we delete it only if no other code is sharing the
     * ownership.
     * 
     * This method needs to be called after LoadGeometryFile() to complete the
     * geometry initialization.
     */
    void ApplyChannelMap(std::shared_ptr<geo::ChannelMapAlg> pChannelMap);
    /// @}
    
    
  protected:
    /// Sets the detector name
    void SetDetectorName(std::string new_name) { fDetectorName = new_name; }
    
    /// Returns the object handling the channel map
    geo::ChannelMapAlg const* ChannelMap() const
      { return fChannelMapAlg.get(); }
    
    //@{
    /// Return the internal cryostat list
    CryostatList_t&       Cryostats()       { return fGeoData.cryostats; }
    CryostatList_t const& Cryostats() const { return fGeoData.cryostats; }
    //@}
    
    //@{
    /// Return the interfal auxiliary detectors list
    AuxDetList_t&       AuxDets()       { return fGeoData.auxDets; }
    AuxDetList_t const& AuxDets() const { return fGeoData.auxDets; }
    //@}
    
  private:
    
    void FindCryostat(std::vector<const TGeoNode*>& path, unsigned int depth);
    
    void MakeCryostat(std::vector<const TGeoNode*>& path, int depth);
    
    void FindAuxDet(std::vector<const TGeoNode*>& path, unsigned int depth);
    
    void MakeAuxDet(std::vector<const TGeoNode*>& path, int depth);
    
    /// Deletes the detector geometry structures
    void ClearGeometry();
    
    
    /// Throws an exception ("GeometryCore" category) unless pid1 and pid2
    /// are on different planes of the same TPC (ID validity is not checked)
    static void CheckIndependentPlanesOnSameTPC
      (geo::PlaneID const& pid1, geo::PlaneID const& pid2, const char* caller);
    
    GeometryData_t fGeoData;        ///< The detector description data
    
    double         fSurfaceY;       ///< The point where air meets earth for this detector.
    std::string    fDetectorName;   ///< Name of the detector.
    std::string    fGDMLfile;       ///< path to geometry file used for Geant4 simulation
    std::string    fROOTfile;       ///< path to geometry file for geometry in GeometryCore
    double         fMinWireZDist;   ///< Minimum distance in Z from a point in which
                                    ///< to look for the closest wire
    double         fPositionWiggle; ///< accounting for rounding errors when testing positions
<<<<<<< HEAD
    std::shared_ptr<const geo::ChannelMapAlg>
                   fChannelMapAlg;  ///< Object containing the channel to wire mapping
    bool         fOpDetSort;        ///< Turn off sorting of opdets (important when different dets have different properties e.g in LArIAT)
=======
    std::shared_ptr<const geo::ChannelMapAlg> fChannelMapAlg;  ///< Object containing the channel to wire mapping
>>>>>>> a34030a8
  }; // class GeometryCore
  
} // namespace geo



//******************************************************************************
//***  template implementation
//***

//
// geo::details::cryostat_id_iterator_base<>
//
template <typename GEOID>
inline geo::details::cryostat_id_iterator_base<GEOID>::operator bool() const
  { return geometry() && geometry()->HasElement(localID()); }

template <typename GEOID>
inline auto geo::details::cryostat_id_iterator_base<GEOID>::get() const
  -> ElementPtr_t
  { return geometry()->GetElementPtr(localID()); }

template <typename GEOID>
inline void geo::details::cryostat_id_iterator_base<GEOID>::set_local_limits()
  { limit = geometry()->NSiblingElements(localID()); }

template <typename GEOID>
inline void geo::details::cryostat_id_iterator_base<GEOID>::set_begin()
  { geometry()->GetBeginID(ID()); }

template <typename GEOID>
inline void geo::details::cryostat_id_iterator_base<GEOID>::set_end()
  { geometry()->GetEndID(ID()); }

template <typename GEOID>
void geo::details::cryostat_id_iterator_base<GEOID>::next() {
  if (at_end()) return;
  if (++local_index() < limit) return;
  localID().isValid = false;
} // geo::cryostat_id_iterator_base<GEOID>::next()


//
// geo::details::TPC_id_iterator_base<>
//
template <typename GEOID>
inline geo::details::TPC_id_iterator_base<GEOID>::operator bool() const {
  return upper_iterator::geometry()
    && upper_iterator::geometry()->HasElement(localID());
} // geo::details::TPC_id_iterator_base<>::operator bool()


template <typename GEOID>
inline
auto geo::details::TPC_id_iterator_base<GEOID>::get() const -> ElementPtr_t
  { return upper_iterator::geometry()->GetElementPtr(localID()); }

template <typename GEOID>
inline void geo::details::TPC_id_iterator_base<GEOID>::set_local_limits() {
  // limit is how many sibling TPCs there are
  limit = upper_iterator::geometry()->NSiblingElements(localID());
} // geo::details::TPC_id_iterator_base<GEOID>::set_local_limits()

template <typename GEOID>
inline void geo::details::TPC_id_iterator_base<GEOID>::next() {
  // if at end (checked in the inherited context), do nothing
  if (upper_iterator::at_end()) return;
  
  // if after incrementing we haven't reached the limit, we are done
  if (++local_index() < limit) return;
  
  // we reached the end of the current elements list, we need to escalate:
  // - go to the next parent; if that becomes invalid, too bad, but we go on
  upper_iterator::next();
  // - set the index to the first element of the new parent
  local_index() = 0;
  // - update how many elements there are
  //   (expect 0 if it is now at_end() -- and it does not even matter)
  set_local_limits();
} // geo::details::TPC_id_iterator_base<GEOID>::next()


//
// geo::details::plane_id_iterator_base<>
//
template <typename GEOID>
inline geo::details::plane_id_iterator_base<GEOID>::operator bool() const {
  return upper_iterator::geometry()
    && upper_iterator::geometry()->HasElement(localID());
} // geo::details::plane_id_iterator_base<>::operator bool()


template <typename GEOID>
inline auto geo::details::plane_id_iterator_base<GEOID>::get() const
  -> ElementPtr_t
  { return upper_iterator::geometry()->GetElementPtr(localID()); }

template <typename GEOID>
inline void geo::details::plane_id_iterator_base<GEOID>::set_local_limits() {
  // limit is how many sibling planes there are
  limit = upper_iterator::geometry()->NSiblingElements(localID());
} // geo::details::plane_id_iterator_base<GEOID>::set_local_limits()

template <typename GEOID>
inline void geo::details::plane_id_iterator_base<GEOID>::next() {
  // if at end (checked in the inherited context), do nothing
  if (upper_iterator::at_end()) return;
  
  // if after incrementing we haven't reached the limit, we are done
  if (++local_index() < limit) return;
  
  // we reached the end of the current elements list, we need to escalate:
  // - go to the next parent; if that becomes invalid, too bad, but we go on
  upper_iterator::next();
  // - set the index to the first element of the new parent
  local_index() = 0;
  // - update how many elements there are
  //   (expect 0 if it is now at_end() -- and it does not even matter)
  set_local_limits();
} // geo::details::plane_id_iterator_base<GEOID>::next()


//
// geo::details::wire_id_iterator_base<>
//
template <typename GEOID>
inline geo::details::wire_id_iterator_base<GEOID>::operator bool() const {
  return upper_iterator::geometry()
    && upper_iterator::geometry()->HasElement(localID());
} // geo::details::wire_id_iterator_base<>::operator bool()

template <typename GEOID>
inline auto geo::details::wire_id_iterator_base<GEOID>::get() const
  -> ElementPtr_t
  { return upper_iterator::geometry()->GetElementPtr(localID()); }

template <typename GEOID>
inline void geo::details::wire_id_iterator_base<GEOID>::set_local_limits() {
  // limit is how many sibling wires there are
  limit = upper_iterator::geometry()->NSiblingElements(localID());
} // geo::details::wire_id_iterator_base<>::set_local_limits()

template <typename GEOID>
inline void geo::details::wire_id_iterator_base<GEOID>::next() {
  // if at end (checked in the inherited context), do nothing
  if (upper_iterator::at_end()) return;
  
  // if after incrementing we haven't reached the limit, we are done
  if (++local_index() < limit) return;
  
  // we reached the end of the current elements list, we need to escalate:
  // - go to the next parent; if that becomes invalid, too bad, but we go on
  upper_iterator::next();
  // - set the index to the first element of the new parent
  local_index() = 0;
  // - update how many elements there are
  //   (expect 0 if it is now at_end() -- and it does not even matter)
  set_local_limits();
} // geo::details::wire_id_iterator_base<>::next()


//
// comparison operators between ID iterators and element iterators
//
template <typename GEOIDITER>
bool geo::details::operator==
  (geometry_element_iterator<GEOIDITER> const& iter, GEOIDITER const& id_iter)
{
  return iter.id_iterator() == id_iter;
} // operator==(iterator_t, id_iterator_t)

template <typename GEOIDITER>
bool geo::details::operator!=
  (geometry_element_iterator<GEOIDITER> const& iter, GEOIDITER const& id_iter)
{
  return iter.id_iterator() != id_iter;
} // operator!=(iterator_t, id_iterator_t)



//******************************************************************************

#endif // GEO_GEOMETRYCORE_H<|MERGE_RESOLUTION|>--- conflicted
+++ resolved
@@ -3381,13 +3381,11 @@
     double         fMinWireZDist;   ///< Minimum distance in Z from a point in which
                                     ///< to look for the closest wire
     double         fPositionWiggle; ///< accounting for rounding errors when testing positions
-<<<<<<< HEAD
+
     std::shared_ptr<const geo::ChannelMapAlg>
                    fChannelMapAlg;  ///< Object containing the channel to wire mapping
     bool         fOpDetSort;        ///< Turn off sorting of opdets (important when different dets have different properties e.g in LArIAT)
-=======
-    std::shared_ptr<const geo::ChannelMapAlg> fChannelMapAlg;  ///< Object containing the channel to wire mapping
->>>>>>> a34030a8
+
   }; // class GeometryCore
   
 } // namespace geo
