--- conflicted
+++ resolved
@@ -1,10 +1,6 @@
 # The parent line must be the first non-comment line in the file
 # This line defines the product name and version
-<<<<<<< HEAD
-parent	larcore	v06_11_00
-=======
 parent	larcore	v06_12_00
->>>>>>> f461082a
 defaultqual	e14
 #
 fcldir product_dir job
@@ -12,11 +8,7 @@
 #
 product         version
 art		v2_07_03
-<<<<<<< HEAD
-larcoreobj	v1_15_00
-=======
 larcoreobj	v1_15_01
->>>>>>> f461082a
 
 cetbuildtools	v5_09_01	-	only_for_build
 end_product_list
