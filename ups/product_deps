# The parent line must be the first non-comment line in the file
# This line defines the product name and version
<<<<<<< HEAD
parent	larcore	v06_15_12
=======
parent	larcore	v06_63_00_rc0
>>>>>>> a1c61490
defaultqual	e14
#
fcldir product_dir job
gdmldir product_dir
#
product         version
<<<<<<< HEAD
art		v2_08_04
larcorealg	v1_15_00
=======
art		v2_09_03
larcorealg	v06_63_00_rc0
>>>>>>> a1c61490

cetbuildtools	v6_01_01	-	only_for_build
end_product_list

  
# e14  - with gcc 6.3.0 and -std=c++14
qualifier	art		larcorealg	notes
e14:debug	e14:nu:debug	e14:debug
e14:opt		e14:nu:opt	e14:opt
e14:prof	e14:nu:prof	e14:prof
end_qualifier_list

# table fragment to set FW_SEARCH_PATH needed 
# to find gdml files:
table_fragment_begin
    pathPrepend(FW_SEARCH_PATH, ${UPS_PROD_DIR}/gdml)
table_fragment_end

# Preserve tabs and formatting in emacs and vi / vim:

### Local Variables:
### tab-width: 8
### End:<|MERGE_RESOLUTION|>--- conflicted
+++ resolved
@@ -1,23 +1,14 @@
 # The parent line must be the first non-comment line in the file
 # This line defines the product name and version
-<<<<<<< HEAD
-parent	larcore	v06_15_12
-=======
 parent	larcore	v06_63_00_rc0
->>>>>>> a1c61490
 defaultqual	e14
 #
 fcldir product_dir job
 gdmldir product_dir
 #
 product         version
-<<<<<<< HEAD
-art		v2_08_04
-larcorealg	v1_15_00
-=======
 art		v2_09_03
 larcorealg	v06_63_00_rc0
->>>>>>> a1c61490
 
 cetbuildtools	v6_01_01	-	only_for_build
 end_product_list
