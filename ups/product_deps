--- conflicted
+++ resolved
@@ -1,12 +1,7 @@
 # The parent line must be the first non-comment line in the file
 # This line defines the product name and version
-<<<<<<< HEAD
-parent	larcore	v06_07_00
+parent	larcore	v06_07_01
 defaultqual	e14
-=======
-parent	larcore	v06_07_01
-defaultqual	e10
->>>>>>> 454177f3
 
 # These optional lines define the installed directories where
 # headers, libraries, and executables will be found
