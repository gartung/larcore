# The parent line must be the first non-comment line in the file
# This line defines the product name and version
parent	larcore	v08_05_00
defaultqual	e17
#
fcldir product_dir job
gdmldir product_dir
#
product         version
<<<<<<< HEAD
art_root_io	v1_00_08
=======
art_root_io	v1_00_09
>>>>>>> 160e763b
larcorealg	v08_14_02

cetbuildtools	v7_12_01	-	only_for_build
end_product_list

  
qualifier	art_root_io	larcorealg	notes
e17:py3:debug	e17:py3:debug	e17:py3:debug
e17:py3:prof	e17:py3:prof	e17:py3:prof
c2:py3:debug	c2:py3:debug	c2:py3:debug
c2:py3:prof	c2:py3:prof	c2:py3:prof
e17:debug	e17:debug	e17:debug
e17:prof	e17:prof	e17:prof
c2:debug	c2:debug	c2:debug
c2:prof		c2:prof		c2:prof
end_qualifier_list

# table fragment to set FW_SEARCH_PATH needed 
# to find gdml files:
table_fragment_begin
    pathPrepend(FW_SEARCH_PATH, ${UPS_PROD_DIR}/gdml)
table_fragment_end

# Preserve tabs and formatting in emacs and vi / vim:

### Local Variables:
### tab-width: 8
### End:<|MERGE_RESOLUTION|>--- conflicted
+++ resolved
@@ -7,11 +7,7 @@
 gdmldir product_dir
 #
 product         version
-<<<<<<< HEAD
-art_root_io	v1_00_08
-=======
 art_root_io	v1_00_09
->>>>>>> 160e763b
 larcorealg	v08_14_02
 
 cetbuildtools	v7_12_01	-	only_for_build
