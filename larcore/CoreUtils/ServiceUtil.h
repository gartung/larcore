--- conflicted
+++ resolved
@@ -89,19 +89,11 @@
       // static checks on provider class: not copiable nor movable
       static_assert(
         !std::is_copy_constructible<provider_type>::value,
-<<<<<<< HEAD
         "Service provider classes must not be copiable"
         );
       static_assert(
         !std::is_copy_assignable<provider_type>::value,
         "Service provider classes must not be copiable"
-=======
-        "Service provider classes must not be copyable"
-        );
-      static_assert(
-        !std::is_copy_assignable<provider_type>::value,
-        "Service provider classes must not be copyable"
->>>>>>> 5357f627
         );
       static_assert(
         !std::is_move_constructible<provider_type>::value,
@@ -139,4 +131,4 @@
   
 } // namespace lar
 
-#endif //#COREUTILS_SERVICEUTIL+#endif //#COREUTILS_SERVICEUTIL
